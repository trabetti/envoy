--- conflicted
+++ resolved
@@ -219,8 +219,7 @@
 }
 
 Http::Code AdminImpl::handlerClusters(const std::string&, Http::HeaderMap&,
-                                      Buffer::Instance& response, 
-                                      FilterData*) {
+                                      Buffer::Instance& response) {
   response.add(fmt::format("version_info::{}\n", server_.clusterManager().versionInfo()));
 
   for (auto& cluster : server_.clusterManager().clusters()) {
@@ -276,9 +275,8 @@
   return Http::Code::OK;
 }
 
-Http::Code AdminImpl::handlerCpuProfiler(const std::string& url, Http::HeaderMap&, 
-                                         Buffer::Instance& response, 
-                                         FilterData*) {
+Http::Code AdminImpl::handlerCpuProfiler(const std::string& url, Http::HeaderMap&,
+                                         Buffer::Instance& response) {
   Http::Utility::QueryParams query_params = Http::Utility::parseQueryString(url);
   if (query_params.size() != 1 || query_params.begin()->first != "enable" ||
       (query_params.begin()->second != "y" && query_params.begin()->second != "n")) {
@@ -302,31 +300,27 @@
 }
 
 Http::Code AdminImpl::handlerHealthcheckFail(const std::string&, Http::HeaderMap&,
-                                             Buffer::Instance& response,
-    			                     FilterData*) {
+                                             Buffer::Instance& response) {
   server_.failHealthcheck(true);
   response.add("OK\n");
   return Http::Code::OK;
 }
 
 Http::Code AdminImpl::handlerHealthcheckOk(const std::string&, Http::HeaderMap&,
-                                           Buffer::Instance& response,
-                                           FilterData*) {
+                                           Buffer::Instance& response) {
   server_.failHealthcheck(false);
   response.add("OK\n");
   return Http::Code::OK;
 }
 
 Http::Code AdminImpl::handlerHotRestartVersion(const std::string&, Http::HeaderMap&,
-                                               Buffer::Instance& response,
-                                               FilterData*) {
+                                               Buffer::Instance& response) {
   response.add(server_.hotRestart().version());
   return Http::Code::OK;
 }
 
 Http::Code AdminImpl::handlerLogging(const std::string& url, Http::HeaderMap&,
-                                     Buffer::Instance& response,
-                                     FilterData*) {
+                                     Buffer::Instance& response) {
   Http::Utility::QueryParams query_params = Http::Utility::parseQueryString(url);
 
   Http::Code rc = Http::Code::OK;
@@ -352,8 +346,7 @@
 }
 
 Http::Code AdminImpl::handlerResetCounters(const std::string&, Http::HeaderMap&,
-                                           Buffer::Instance& response,
-                                           FilterData*) {
+                                           Buffer::Instance& response) {
   for (const Stats::CounterSharedPtr& counter : server_.stats().counters()) {
     counter->reset();
   }
@@ -362,9 +355,8 @@
   return Http::Code::OK;
 }
 
-Http::Code AdminImpl::handlerServerInfo(const std::string&,  Http::HeaderMap&,
-                                        Buffer::Instance& response,
-                                        FilterData*) {
+Http::Code AdminImpl::handlerServerInfo(const std::string&, Http::HeaderMap&,
+                                        Buffer::Instance& response) {
   time_t current_time = time(nullptr);
   response.add(fmt::format("envoy {} {} {} {} {}\n", VersionInfo::version(),
                            server_.healthCheckFailed() ? "draining" : "live",
@@ -375,8 +367,7 @@
 }
 
 Http::Code AdminImpl::handlerStats(const std::string& url, Http::HeaderMap& response_headers,
-                                   Buffer::Instance& response,
-                                   FilterData*) {
+                                   Buffer::Instance& response) {
   // We currently don't support timers locally (only via statsd) so just group all the counters
   // and gauges together, alpha sort them, and spit them out.
   Http::Code rc = Http::Code::OK;
@@ -478,16 +469,14 @@
 }
 
 Http::Code AdminImpl::handlerQuitQuitQuit(const std::string&, Http::HeaderMap&,
-                                          Buffer::Instance& response,
-                                          FilterData*) {
+                                          Buffer::Instance& response) {
   server_.shutdown();
   response.add("OK\n");
   return Http::Code::OK;
 }
 
 Http::Code AdminImpl::handlerListenerInfo(const std::string&, Http::HeaderMap& response_headers,
-                                          Buffer::Instance& response,
-                                          FilterData*) {
+                                          Buffer::Instance& response) {
   response_headers.insertContentType().value().setReference(
       Http::Headers::get().ContentTypeValues.Json);
   std::list<std::string> listeners;
@@ -499,8 +488,7 @@
 }
 
 Http::Code AdminImpl::handlerCerts(const std::string&, Http::HeaderMap&,
-                                   Buffer::Instance& response, 
-                                   FilterData*) {
+                                   Buffer::Instance& response) {
   // This set is used to track distinct certificates. We may have multiple listeners, upstreams, etc
   // using the same cert.
   std::unordered_set<std::string> context_info_set;
@@ -518,49 +506,6 @@
   return Http::Code::OK;
 }
 
-<<<<<<< HEAD
-Http::Code AdminImpl::handlerHystrixEventStream(const std::string& url,  Http::HeaderMap& ,//response_headers,
-                                                Buffer::Instance& response,
-                                                FilterData* filter_data) {
-  Http::Code rc = Http::Code::OK;
-  const Http::Utility::QueryParams params = Http::Utility::parseQueryString(url);
-
-  // sending our own OK since dashboard doesn't work with Nosniff header
-  Http::HeaderMapPtr headers{
-    new Http::HeaderMapImpl{{Http::Headers::get().Status, std::to_string(enumToInt(rc))},
-      {Http::Headers::get().ContentType, Http::Headers::get().ContentTypeValues.TextEventStream},
-      {Http::Headers::get().CacheControl, Http::Headers::get().CacheControlValues.NoCache},
-      {Http::Headers::get().Connection, Http::Headers::get().ConnectionValues.Close},
-      {Http::Headers::get().AccessControlAllowHeaders, Http::Headers::get().AccessControlAllowHeadersValue.AccessControlAllowHeadersHystrix},
-      {Http::Headers::get().AccessControlAllowOrigin, "*"},
-      {Http::Headers::get().NoChunks, "0"} // parameter to encodeHeaders
-    }};
-
-  HystrixData* hystrix_data = dynamic_cast<HystrixData*>(filter_data);
-  if (!hystrix_data)
-	  return Http::Code::InternalServerError;
-
-  hystrix_data->callbacks_->encodeHeaders(std::move(headers), false);
-
-  // start streaming
-  hystrix_data->data_timer_ =
-		  hystrix_data->callbacks_->dispatcher().createTimer(
-          [this,hystrix_data]() -> void { HystrixHandler::prepareAndSendHystrixStream(hystrix_data,server_); });
-  hystrix_data->data_timer_->enableTimer(
-      std::chrono::milliseconds(Stats::HYSTRIX_ROLLING_WINDOW_IN_MS/Stats::HYSTRIX_NUM_OF_BUCKETS));
-
-  // start ping
-  hystrix_data->ping_timer_ =
-	hystrix_data->callbacks_->dispatcher().createTimer(
-    [this,hystrix_data]() -> void { HystrixHandler::sendKeepAlivePing(hystrix_data); });
-
-  hystrix_data->ping_timer_->enableTimer(std::chrono::milliseconds(Stats::HYSTRIX_PING_INTERVAL_IN_MS));
-
-  response.add("");
-  return rc;
-}
-
-=======
 Http::Code AdminImpl::handlerRuntime(const std::string& url, Http::HeaderMap& response_headers,
                                      Buffer::Instance& response) {
   Http::Code rc = Http::Code::OK;
@@ -630,26 +575,13 @@
   return strbuf.GetString();
 }
 
->>>>>>> c6803003
 void AdminFilter::onComplete() {
   std::string path = request_headers_->Path()->value().c_str();
   ENVOY_STREAM_LOG(debug, "request complete: path: {}", *callbacks_, path);
 
   Buffer::OwnedImpl response;
   Http::HeaderMapPtr header_map{new Http::HeaderMapImpl};
-  Http::Code code;
-  if (path.find("/hystrix_event_stream") == std::string::npos)
-  {
-	  filter_data_ = new FilterData();
-	  code = parent_.runCallback(path, *header_map, response, filter_data_);
-  }
-  else
-  {
-	  filter_data_ = new HystrixData(callbacks_);
-	  code = parent_.runCallback(path, *header_map, response, filter_data_);
-	  return;
-  }
-
+  Http::Code code = parent_.runCallback(path, *header_map, response);
   header_map->insertStatus().value(std::to_string(enumToInt(code)));
   const auto& headers = Http::Headers::get();
   if (header_map->ContentType() == nullptr) {
@@ -707,8 +639,6 @@
           {"/server_info", "print server version/status information",
            MAKE_ADMIN_HANDLER(handlerServerInfo), false, false},
           {"/stats", "print server stats", MAKE_ADMIN_HANDLER(handlerStats), false, false},
-          {"/hystrix_event_stream", "send hystrix event stream",
-           MAKE_ADMIN_HANDLER(handlerHystrixEventStream), false, false},
           {"/listeners", "print listener addresses", MAKE_ADMIN_HANDLER(handlerListenerInfo), false,
            false},
           {"/runtime", "print runtime values", MAKE_ADMIN_HANDLER(handlerRuntime), false, false}},
@@ -748,9 +678,8 @@
   callbacks.addStreamDecoderFilter(Http::StreamDecoderFilterSharedPtr{new AdminFilter(*this)});
 }
 
-Http::Code AdminImpl::runCallback(const std::string& path_and_query, 
-                                  Http::HeaderMap& response_headers, Buffer::Instance& response, 
-				  FilterData* filter_data) {
+Http::Code AdminImpl::runCallback(const std::string& path_and_query,
+                                  Http::HeaderMap& response_headers, Buffer::Instance& response) {
   Http::Code code = Http::Code::OK;
   bool found_handler = false;
 
@@ -761,7 +690,7 @@
 
   for (const UrlHandler& handler : handlers_) {
     if (path_and_query.compare(0, query_index, handler.prefix_) == 0) {
-      code = handler.handler_(path_and_query, response_headers, response, filter_data);
+      code = handler.handler_(path_and_query, response_headers, response);
       found_handler = true;
       break;
     }
@@ -771,7 +700,7 @@
     // Extra space is emitted below to have "invalid path." be a separate sentence in the
     // 404 output from "admin commands are:" in handlerHelp.
     response.add("invalid path. ");
-    handlerHelp(path_and_query, response_headers, response, filter_data);
+    handlerHelp(path_and_query, response_headers, response);
     code = Http::Code::NotFound;
   }
 
@@ -790,8 +719,7 @@
 }
 
 Http::Code AdminImpl::handlerHelp(const std::string&, Http::HeaderMap&,
-                                  Buffer::Instance& response, 
-                                  FilterData*) {
+                                  Buffer::Instance& response) {
   response.add("admin commands are:\n");
 
   // Prefix order is used during searching, but for printing do them in alpha order.
@@ -802,8 +730,7 @@
 }
 
 Http::Code AdminImpl::handlerAdminHome(const std::string&, Http::HeaderMap& response_headers,
-                                       Buffer::Instance& response,
-                                       FilterData*) {
+                                       Buffer::Instance& response) {
   response_headers.insertContentType().value().setReference(
       Http::Headers::get().ContentTypeValues.Html);
 
@@ -867,50 +794,5 @@
   return false;
 }
 
-void HystrixHandler::updateHystrixRollingWindow(HystrixData* hystrix_data, Server::Instance& server) {
-  hystrix_data->stats_->incCounter();
-
-  for (const Stats::CounterSharedPtr& counter : server.stats().counters()) {
-    if (counter->name().find("upstream_rq_") != std::string::npos) {
-      //std::cout << "counter name: " << counter->name() << ", counter value: " << counter->value() << std::endl;
-      hystrix_data->stats_->pushNewValue(counter->name(), counter->value());
-    }
-  }
-}
-
-void HystrixHandler::prepareAndSendHystrixStream(HystrixData* hystrix_data, Server::Instance& server) {
-  updateHystrixRollingWindow(hystrix_data,server);
-
-  std::stringstream ss;
-
-  for (auto& cluster : server.clusterManager().clusters()) {
-  hystrix_data->stats_-> getHystrixClusterStats(ss, cluster.second.get().info()->name(),
-        cluster.second.get().info()->resourceManager(Upstream::ResourcePriority::Default).pendingRequests().max(),
-        cluster.second.get().prioritySet().hostSetsPerPriority().size());
-  }
-
-  Buffer::OwnedImpl data;
-  data.add(ss.str());
-
-  // using write() since we are sending network level
-  (const_cast<Network::Connection*>((hystrix_data->callbacks_)->connection()))->write(data);
-
-  const auto ms = std::chrono::milliseconds(Stats::HYSTRIX_ROLLING_WINDOW_IN_MS/Stats::HYSTRIX_NUM_OF_BUCKETS);
-
-  hystrix_data->data_timer_->enableTimer(ms);
-
-}
-
-void HystrixHandler::sendKeepAlivePing(HystrixData* hystrix_data) {
-  Buffer::OwnedImpl data;
-  data.add(":\n\n");
-
-  // using write() since we are sending network level
-  (const_cast<Network::Connection*>((hystrix_data->callbacks_)->connection()))->write(data);
-  const auto ms = std::chrono::milliseconds(Stats::HYSTRIX_PING_INTERVAL_IN_MS);
-
-  hystrix_data->ping_timer_->enableTimer(ms);
-}
-
 } // namespace Server
 } // namespace Envoy