#include "server/http/admin.h"

#include <cstdint>
#include <fstream>
#include <string>
#include <unordered_set>

#include "envoy/filesystem/filesystem.h"
#include "envoy/server/hot_restart.h"
#include "envoy/server/instance.h"
#include "envoy/server/options.h"
#include "envoy/stats/stats.h"
#include "envoy/upstream/cluster_manager.h"
#include "envoy/upstream/upstream.h"

#include "common/access_log/access_log_formatter.h"
#include "common/access_log/access_log_impl.h"
#include "common/buffer/buffer_impl.h"
#include "common/common/assert.h"
#include "common/common/enum_to_int.h"
#include "common/common/utility.h"
#include "common/common/version.h"
#include "common/html/utility.h"
#include "common/http/codes.h"
#include "common/http/header_map_impl.h"
#include "common/http/headers.h"
#include "common/http/http1/codec_impl.h"
#include "common/json/json_loader.h"
#include "common/network/listen_socket_impl.h"
#include "common/profiler/profiler.h"
#include "common/router/config_impl.h"
#include "common/upstream/host_utility.h"

#include "absl/strings/str_replace.h"
#include "fmt/format.h"

// TODO(mattklein123): Switch to JSON interface methods and remove rapidjson dependency.
#include "rapidjson/document.h"
#include "rapidjson/error/en.h"
#include "rapidjson/prettywriter.h"
#include "rapidjson/reader.h"
#include "rapidjson/schema.h"
#include "rapidjson/stream.h"
#include "rapidjson/stringbuffer.h"
#include "spdlog/spdlog.h"

using namespace rapidjson;

namespace Envoy {
namespace Server {

namespace {

/**
 * Favicon base64 image was harvested by screen-capturing the favicon from a Chrome tab
 * while visiting https://www.envoyproxy.io/. The resulting PNG was translated to base64
 * by dropping it into https://www.base64-image.de/ and then pasting the resulting string
 * below.
 *
 * The actual favicon source for that, https://www.envoyproxy.io/img/favicon.ico is nicer
 * because it's transparent, but is also 67646 bytes, which is annoying to inline. We could
 * just reference that rather than inlining it, but then the favicon won't work when visiting
 * the admin page from a network that can't see the internet.
 */
const char EnvoyFavicon[] =
    "data:image/png;base64,iVBORw0KGgoAAAANSUhEUgAAABgAAAAYCAYAAADgdz34AAAAAXNSR0IArs4c6QAAAARnQU1"
    "BAACxjwv8YQUAAAAJcEhZcwAAEnQAABJ0Ad5mH3gAAAH9SURBVEhL7ZRdTttAFIUrUFaAX5w9gIhgUfzshFRK+gIbaVbA"
    "zwaqCly1dSpKk5A485/YCdXpHTB4BsdgVe0bD0cZ3Xsm38yZ8byTUuJ/6g3wqqoBrBhPTzmmLfptMbAzttJTpTKAF2MWC"
    "7ADCdNIwXZpvMMwayiIwwS874CcOc9VuQPR1dBBChPMITpFXXU45hukIIH6kHhzVqkEYB8F5HYGvZ5B7EvwmHt9K/59Cr"
    "U3QbY2RNYaQPYmJc+jPIBICNCcg20ZsAsCPfbcrFlRF+cJZpvXSJt9yMTxO/IAzJrCOfhJXiOgFEX/SbZmezTWxyNk4Q9"
    "anHMmjnzAhEyhAW8LCE6wl26J7ZFHH1FMYQxh567weQBOO1AW8D7P/UXAQySq/QvL8Fu9HfCEw4SKALm5BkC3bwjwhSKr"
    "A5hYAMXTJnPNiMyRBVzVjcgCyHiSm+8P+WGlnmwtP2RzbCMiQJ0d2KtmmmPorRHEhfMROVfTG5/fYrF5iWXzE80tfy9WP"
    "sCqx5Buj7FYH0LvDyHiqd+3otpsr4/fa5+xbEVQPfrYnntylQG5VGeMLBhgEfyE7o6e6qYzwHIjwl0QwXSvvTmrVAY4D5"
    "ddvT64wV0jRrr7FekO/XEjwuwwhuw7Ef7NY+dlfXpLb06EtHUJdVbsxvNUqBrwj/QGeEUSfwBAkmWHn5Bb/gAAAABJRU5"
    "ErkJggg==";

const char AdminHtmlStart[] = R"(
<head>
  <title>Envoy Admin</title>
  <link rel='shortcut icon' type='image/png' href='@FAVICON@'/>
  <style>
    .home-table {
      font-family: sans-serif;
      font-size: medium;
      border-collapse: collapse;
    }

    .home-row:nth-child(even) {
      background-color: #dddddd;
    }

    .home-data {
      border: 1px solid #dddddd;
      text-align: left;
      padding: 8px;
    }
  </style>
</head>
<body>
  <table class='home-table'>
    <thead>
      <th class='home-data'>Command</th>
      <th class='home-data'>Description</th>
     </thead>
     <tbody>
)";

const char AdminHtmlEnd[] = R"(
    </tbody>
  </table>
</body>
)";

} // namespace

AdminFilter::AdminFilter(AdminImpl& parent) : parent_(parent) {}

Http::FilterHeadersStatus AdminFilter::decodeHeaders(Http::HeaderMap& response_headers,
                                                     bool end_stream) {
  request_headers_ = &response_headers;
  if (end_stream) {
    onComplete();
  }

  return Http::FilterHeadersStatus::StopIteration;
}

Http::FilterDataStatus AdminFilter::decodeData(Buffer::Instance&, bool end_stream) {
  if (end_stream) {
    onComplete();
  }

  return Http::FilterDataStatus::StopIterationNoBuffer;
}

Http::FilterTrailersStatus AdminFilter::decodeTrailers(Http::HeaderMap&) {
  onComplete();
  return Http::FilterTrailersStatus::StopIteration;
}

bool AdminImpl::changeLogLevel(const Http::Utility::QueryParams& params) {
  if (params.size() != 1) {
    return false;
  }

  std::string name = params.begin()->first;
  std::string level = params.begin()->second;

  // First see if the level is valid.
  size_t level_to_use = std::numeric_limits<size_t>::max();
  for (size_t i = 0; i < ARRAY_SIZE(spdlog::level::level_names); i++) {
    if (level == spdlog::level::level_names[i]) {
      level_to_use = i;
      break;
    }
  }

  if (level_to_use == std::numeric_limits<size_t>::max()) {
    return false;
  }

  // Now either change all levels or a single level.
  if (name == "level") {
    ENVOY_LOG(debug, "change all log levels: level='{}'", level);
    for (const Logger::Logger& logger : Logger::Registry::loggers()) {
      logger.setLevel(static_cast<spdlog::level::level_enum>(level_to_use));
    }
  } else {
    ENVOY_LOG(debug, "change log level: name='{}' level='{}'", name, level);
    const Logger::Logger* logger_to_change = nullptr;
    for (const Logger::Logger& logger : Logger::Registry::loggers()) {
      if (logger.name() == name) {
        logger_to_change = &logger;
        break;
      }
    }

    if (!logger_to_change) {
      return false;
    }

    logger_to_change->setLevel(static_cast<spdlog::level::level_enum>(level_to_use));
  }

  return true;
}

void AdminImpl::addOutlierInfo(const std::string& cluster_name,
                               const Upstream::Outlier::Detector* outlier_detector,
                               Buffer::Instance& response) {
  if (outlier_detector) {
    response.add(fmt::format("{}::outlier::success_rate_average::{}\n", cluster_name,
                             outlier_detector->successRateAverage()));
    response.add(fmt::format("{}::outlier::success_rate_ejection_threshold::{}\n", cluster_name,
                             outlier_detector->successRateEjectionThreshold()));
  }
}

void AdminImpl::addCircuitSettings(const std::string& cluster_name, const std::string& priority_str,
                                   Upstream::ResourceManager& resource_manager,
                                   Buffer::Instance& response) {
  response.add(fmt::format("{}::{}_priority::max_connections::{}\n", cluster_name, priority_str,
                           resource_manager.connections().max()));
  response.add(fmt::format("{}::{}_priority::max_pending_requests::{}\n", cluster_name,
                           priority_str, resource_manager.pendingRequests().max()));
  response.add(fmt::format("{}::{}_priority::max_requests::{}\n", cluster_name, priority_str,
                           resource_manager.requests().max()));
  response.add(fmt::format("{}::{}_priority::max_retries::{}\n", cluster_name, priority_str,
                           resource_manager.retries().max()));
}

Http::Code AdminImpl::handlerClusters(const std::string&, Http::HeaderMap&,
<<<<<<< HEAD
                                      Buffer::Instance& response, 
                                      Http::StreamDecoderFilterCallbacks* callbacks) {
  UNREFERENCED_PARAMETER(callbacks);
=======
                                      Buffer::Instance& response) {
>>>>>>> bb4734cf
  response.add(fmt::format("version_info::{}\n", server_.clusterManager().versionInfo()));

  for (auto& cluster : server_.clusterManager().clusters()) {
    addOutlierInfo(cluster.second.get().info()->name(), cluster.second.get().outlierDetector(),
                   response);

    addCircuitSettings(
        cluster.second.get().info()->name(), "default",
        cluster.second.get().info()->resourceManager(Upstream::ResourcePriority::Default),
        response);
    addCircuitSettings(
        cluster.second.get().info()->name(), "high",
        cluster.second.get().info()->resourceManager(Upstream::ResourcePriority::High), response);

    response.add(fmt::format("{}::added_via_api::{}\n", cluster.second.get().info()->name(),
                             cluster.second.get().info()->addedViaApi()));
    for (auto& host_set : cluster.second.get().prioritySet().hostSetsPerPriority()) {
      for (auto& host : host_set->hosts()) {
        std::map<std::string, uint64_t> all_stats;
        for (const Stats::CounterSharedPtr& counter : host->counters()) {
          all_stats[counter->name()] = counter->value();
        }

        for (const Stats::GaugeSharedPtr& gauge : host->gauges()) {
          all_stats[gauge->name()] = gauge->value();
        }

        for (auto stat : all_stats) {
          response.add(fmt::format("{}::{}::{}::{}\n", cluster.second.get().info()->name(),
                                   host->address()->asString(), stat.first, stat.second));
        }

        response.add(fmt::format("{}::{}::health_flags::{}\n", cluster.second.get().info()->name(),
                                 host->address()->asString(),
                                 Upstream::HostUtility::healthFlagsToString(*host)));
        response.add(fmt::format("{}::{}::weight::{}\n", cluster.second.get().info()->name(),
                                 host->address()->asString(), host->weight()));
        response.add(fmt::format("{}::{}::region::{}\n", cluster.second.get().info()->name(),
                                 host->address()->asString(), host->locality().region()));
        response.add(fmt::format("{}::{}::zone::{}\n", cluster.second.get().info()->name(),
                                 host->address()->asString(), host->locality().zone()));
        response.add(fmt::format("{}::{}::sub_zone::{}\n", cluster.second.get().info()->name(),
                                 host->address()->asString(), host->locality().sub_zone()));
        response.add(fmt::format("{}::{}::canary::{}\n", cluster.second.get().info()->name(),
                                 host->address()->asString(), host->canary()));
        response.add(fmt::format("{}::{}::success_rate::{}\n", cluster.second.get().info()->name(),
                                 host->address()->asString(),
                                 host->outlierDetector().successRate()));
      }
    }
  }

  return Http::Code::OK;
}

<<<<<<< HEAD
Http::Code AdminImpl::handlerCpuProfiler(const std::string& url, Http::HeaderMap&, 
                                         Buffer::Instance& response, 
                                         Http::StreamDecoderFilterCallbacks* callbacks) {
  UNREFERENCED_PARAMETER(callbacks);
=======
Http::Code AdminImpl::handlerCpuProfiler(const std::string& url, Http::HeaderMap&,
                                         Buffer::Instance& response) {
>>>>>>> bb4734cf
  Http::Utility::QueryParams query_params = Http::Utility::parseQueryString(url);
  if (query_params.size() != 1 || query_params.begin()->first != "enable" ||
      (query_params.begin()->second != "y" && query_params.begin()->second != "n")) {
    response.add("?enable=<y|n>\n");
    return Http::Code::BadRequest;
  }

  bool enable = query_params.begin()->second == "y";
  if (enable && !Profiler::Cpu::profilerEnabled()) {
    if (!Profiler::Cpu::startProfiler(profile_path_)) {
      response.add("failure to start the profiler");
      return Http::Code::InternalServerError;
    }

  } else if (!enable && Profiler::Cpu::profilerEnabled()) {
    Profiler::Cpu::stopProfiler();
  }

  response.add("OK\n");
  return Http::Code::OK;
}

Http::Code AdminImpl::handlerHealthcheckFail(const std::string&, Http::HeaderMap&,
<<<<<<< HEAD
                                             Buffer::Instance& response,
    			                                   Http::StreamDecoderFilterCallbacks* callbacks) {
  UNREFERENCED_PARAMETER(callbacks);
=======
                                             Buffer::Instance& response) {
>>>>>>> bb4734cf
  server_.failHealthcheck(true);
  response.add("OK\n");
  return Http::Code::OK;
}

Http::Code AdminImpl::handlerHealthcheckOk(const std::string&, Http::HeaderMap&,
<<<<<<< HEAD
                                           Buffer::Instance& response,
                                           Http::StreamDecoderFilterCallbacks* callbacks) {
  UNREFERENCED_PARAMETER(callbacks);
=======
                                           Buffer::Instance& response) {
>>>>>>> bb4734cf
  server_.failHealthcheck(false);
  response.add("OK\n");
  return Http::Code::OK;
}

Http::Code AdminImpl::handlerHotRestartVersion(const std::string&, Http::HeaderMap&,
<<<<<<< HEAD
                                               Buffer::Instance& response,
                                               Http::StreamDecoderFilterCallbacks* callbacks) {
  UNREFERENCED_PARAMETER(callbacks);
=======
                                               Buffer::Instance& response) {
>>>>>>> bb4734cf
  response.add(server_.hotRestart().version());
  return Http::Code::OK;
}

Http::Code AdminImpl::handlerLogging(const std::string& url, Http::HeaderMap&,
<<<<<<< HEAD
                                     Buffer::Instance& response,
                                     Http::StreamDecoderFilterCallbacks* callbacks) {
  UNREFERENCED_PARAMETER(callbacks);
=======
                                     Buffer::Instance& response) {
>>>>>>> bb4734cf
  Http::Utility::QueryParams query_params = Http::Utility::parseQueryString(url);

  Http::Code rc = Http::Code::OK;
  if (!changeLogLevel(query_params)) {
    response.add("usage: /logging?<name>=<level> (change single level)\n");
    response.add("usage: /logging?level=<level> (change all levels)\n");
    response.add("levels: ");
    for (size_t i = 0; i < ARRAY_SIZE(spdlog::level::level_names); i++) {
      response.add(fmt::format("{} ", spdlog::level::level_names[i]));
    }

    response.add("\n");
    rc = Http::Code::NotFound;
  }

  response.add("active loggers:\n");
  for (const Logger::Logger& logger : Logger::Registry::loggers()) {
    response.add(fmt::format("  {}: {}\n", logger.name(), logger.levelString()));
  }

  response.add("\n");
  return rc;
}

Http::Code AdminImpl::handlerResetCounters(const std::string&, Http::HeaderMap&,
<<<<<<< HEAD
                                           Buffer::Instance& response,
                                           Http::StreamDecoderFilterCallbacks* callbacks) {
  UNREFERENCED_PARAMETER(callbacks);
=======
                                           Buffer::Instance& response) {
>>>>>>> bb4734cf
  for (const Stats::CounterSharedPtr& counter : server_.stats().counters()) {
    counter->reset();
  }

  response.add("OK\n");
  return Http::Code::OK;
}

<<<<<<< HEAD
Http::Code AdminImpl::handlerServerInfo(const std::string&,  Http::HeaderMap&,
                                        Buffer::Instance& response,
                                        Http::StreamDecoderFilterCallbacks* callbacks) {
  UNREFERENCED_PARAMETER(callbacks);
=======
Http::Code AdminImpl::handlerServerInfo(const std::string&, Http::HeaderMap&,
                                        Buffer::Instance& response) {
>>>>>>> bb4734cf
  time_t current_time = time(nullptr);
  response.add(fmt::format("envoy {} {} {} {} {}\n", VersionInfo::version(),
                           server_.healthCheckFailed() ? "draining" : "live",
                           current_time - server_.startTimeCurrentEpoch(),
                           current_time - server_.startTimeFirstEpoch(),
                           server_.options().restartEpoch()));
  return Http::Code::OK;
}

Http::Code AdminImpl::handlerStats(const std::string& url, Http::HeaderMap& response_headers,
<<<<<<< HEAD
                                   Buffer::Instance& response,
                                   Http::StreamDecoderFilterCallbacks* callbacks) {
  UNREFERENCED_PARAMETER(callbacks);
=======
                                   Buffer::Instance& response) {
>>>>>>> bb4734cf
  // We currently don't support timers locally (only via statsd) so just group all the counters
  // and gauges together, alpha sort them, and spit them out.
  Http::Code rc = Http::Code::OK;
  const Http::Utility::QueryParams params = Http::Utility::parseQueryString(url);
  std::map<std::string, uint64_t> all_stats;
  for (const Stats::CounterSharedPtr& counter : server_.stats().counters()) {
    all_stats.emplace(counter->name(), counter->value());
  }

  for (const Stats::GaugeSharedPtr& gauge : server_.stats().gauges()) {
    all_stats.emplace(gauge->name(), gauge->value());
  }

  if (params.size() == 0) {
    // No Arguments so use the standard.
    for (auto stat : all_stats) {
      response.add(fmt::format("{}: {}\n", stat.first, stat.second));
    }
  } else {
    const std::string format_key = params.begin()->first;
    const std::string format_value = params.begin()->second;
    if (format_key == "format" && format_value == "json") {
      response_headers.insertContentType().value().setReference(
          Http::Headers::get().ContentTypeValues.Json);
      response.add(AdminImpl::statsAsJson(all_stats));
    } else if (format_key == "format" && format_value == "prometheus") {
      AdminImpl::statsAsPrometheus(server_.stats().counters(), server_.stats().gauges(), response);
    } else {
      response.add("usage: /stats?format=json \n");
      response.add("\n");
      rc = Http::Code::NotFound;
    }
  }
  return rc;
}

std::string AdminImpl::sanitizePrometheusName(const std::string& name) {
  std::string stats_name = name;
  std::replace(stats_name.begin(), stats_name.end(), '.', '_');
  return stats_name;
}

std::string AdminImpl::formatTagsForPrometheus(const std::vector<Stats::Tag>& tags) {
  std::vector<std::string> buf;
  for (const Stats::Tag& tag : tags) {
    buf.push_back(fmt::format("{}=\"{}\"", sanitizePrometheusName(tag.name_),
                              sanitizePrometheusName(tag.value_)));
  }
  return StringUtil::join(buf, ",");
}

std::string AdminImpl::prometheusMetricName(const std::string& extractedName) {
  // Add namespacing prefix to avoid conflicts, as per best practice:
  // https://prometheus.io/docs/practices/naming/#metric-names
  return fmt::format("envoy_{0}", sanitizePrometheusName(extractedName));
}

void AdminImpl::statsAsPrometheus(const std::list<Stats::CounterSharedPtr>& counters,
                                  const std::list<Stats::GaugeSharedPtr>& gauges,
                                  Buffer::Instance& response) {
  for (const auto& counter : counters) {
    const std::string tags = formatTagsForPrometheus(counter->tags());
    const std::string metric_name = prometheusMetricName(counter->tagExtractedName());
    response.add(fmt::format("# TYPE {0} counter\n", metric_name));
    response.add(fmt::format("{0}{{{1}}} {2}\n", metric_name, tags, counter->value()));
  }

  for (const auto& gauge : gauges) {
    const std::string tags = formatTagsForPrometheus(gauge->tags());
    const std::string metric_name = prometheusMetricName(gauge->tagExtractedName());
    response.add(fmt::format("# TYPE {0} gauge\n", metric_name));
    response.add(fmt::format("{0}{{{1}}} {2}\n", metric_name, tags, gauge->value()));
  }
}

std::string AdminImpl::statsAsJson(const std::map<std::string, uint64_t>& all_stats) {
  rapidjson::Document document;
  document.SetObject();
  rapidjson::Value stats_array(rapidjson::kArrayType);
  rapidjson::Document::AllocatorType& allocator = document.GetAllocator();
  for (auto stat : all_stats) {
    Value stat_obj;
    stat_obj.SetObject();
    Value stat_name;
    stat_name.SetString(stat.first.c_str(), allocator);
    stat_obj.AddMember("name", stat_name, allocator);
    Value stat_value;
    stat_value.SetInt(stat.second);
    stat_obj.AddMember("value", stat_value, allocator);
    stats_array.PushBack(stat_obj, allocator);
  }
  document.AddMember("stats", stats_array, allocator);
  rapidjson::StringBuffer strbuf;
  rapidjson::PrettyWriter<StringBuffer> writer(strbuf);
  document.Accept(writer);
  return strbuf.GetString();
}

Http::Code AdminImpl::handlerQuitQuitQuit(const std::string&, Http::HeaderMap&,
<<<<<<< HEAD
                                          Buffer::Instance& response,
                                          Http::StreamDecoderFilterCallbacks* callbacks) {
  UNREFERENCED_PARAMETER(callbacks);
=======
                                          Buffer::Instance& response) {
>>>>>>> bb4734cf
  server_.shutdown();
  response.add("OK\n");
  return Http::Code::OK;
}

<<<<<<< HEAD
Http::Code AdminImpl::handlerListenerInfo(const std::string&, Http::HeaderMap&,
                                          Buffer::Instance& response,
                                          Http::StreamDecoderFilterCallbacks* callbacks) {
  UNREFERENCED_PARAMETER(callbacks);
=======
Http::Code AdminImpl::handlerListenerInfo(const std::string&, Http::HeaderMap& response_headers,
                                          Buffer::Instance& response) {
>>>>>>> bb4734cf
  response_headers.insertContentType().value().setReference(
      Http::Headers::get().ContentTypeValues.Json);
  std::list<std::string> listeners;
  for (auto listener : server_.listenerManager().listeners()) {
    listeners.push_back(listener.get().socket().localAddress()->asString());
  }
  response.add(Json::Factory::listAsJsonString(listeners));
  return Http::Code::OK;
}

Http::Code AdminImpl::handlerCerts(const std::string&, Http::HeaderMap&,
<<<<<<< HEAD
                                   Buffer::Instance& response, 
                                   Http::StreamDecoderFilterCallbacks* callbacks) {
  UNREFERENCED_PARAMETER(callbacks);
=======
                                   Buffer::Instance& response) {
>>>>>>> bb4734cf
  // This set is used to track distinct certificates. We may have multiple listeners, upstreams, etc
  // using the same cert.
  std::unordered_set<std::string> context_info_set;
  std::string context_format = "{{\n\t\"ca_cert\": \"{}\",\n\t\"cert_chain\": \"{}\"\n}}\n";
  server_.sslContextManager().iterateContexts([&](const Ssl::Context& context) -> void {
    context_info_set.insert(fmt::format(context_format, context.getCaCertInformation(),
                                        context.getCertChainInformation()));
  });

  std::string cert_result_string;
  for (const std::string& context_info : context_info_set) {
    cert_result_string += context_info;
  }
  response.add(cert_result_string);
  return Http::Code::OK;
}

void AdminFilter::onComplete() {
  std::string path = request_headers_->Path()->value().c_str();
  ENVOY_STREAM_LOG(debug, "request complete: path: {}", *callbacks_, path);

  Buffer::OwnedImpl response;
  Http::HeaderMapPtr header_map{new Http::HeaderMapImpl};
<<<<<<< HEAD
  Http::Code code = parent_.runCallback(path, *header_map, response, callbacks_);

  // more elegant way?
  // alternative: add internal code to Http::Code that will be interpreted here as sending no response
  if (path.find("/hystrix_event_stream") != std::string::npos) {
    return;
  }
  header_map->insertStatus().value(std::to_string(enumToInt(code)));
  const auto& headers = Http::Headers::get();
  if (header_map->ContentType() == nullptr) {
    // Default to text-plain if unset.
    header_map->insertContentType().value().setReference(headers.ContentTypeValues.TextUtf8);
  }
  // Default to 'no-cache' if unset, but not 'no-store' which may break the back button.
  if (header_map->CacheControl() == nullptr) {
    header_map->insertCacheControl().value().setReference(
        headers.CacheControlValues.NoCacheMaxAge0);
  }

=======
  Http::Code code = parent_.runCallback(path, *header_map, response);
  header_map->insertStatus().value(std::to_string(enumToInt(code)));
  const auto& headers = Http::Headers::get();
  if (header_map->ContentType() == nullptr) {
    // Default to text-plain if unset.
    header_map->insertContentType().value().setReference(headers.ContentTypeValues.TextUtf8);
  }
  // Default to 'no-cache' if unset, but not 'no-store' which may break the back button.
  if (header_map->CacheControl() == nullptr) {
    header_map->insertCacheControl().value().setReference(
        headers.CacheControlValues.NoCacheMaxAge0);
  }

>>>>>>> bb4734cf
  // Under no circumstance should browsers sniff content-type.
  header_map->addReference(headers.XContentTypeOptions, headers.XContentTypeOptionValues.Nosniff);
  callbacks_->encodeHeaders(std::move(header_map), response.length() == 0);

  if (response.length() > 0) {
    callbacks_->encodeData(response, true);
  }
}

AdminImpl::NullRouteConfigProvider::NullRouteConfigProvider()
    : config_(new Router::NullConfigImpl()) {}

AdminImpl::AdminImpl(const std::string& access_log_path, const std::string& profile_path,
                     const std::string& address_out_path,
                     Network::Address::InstanceConstSharedPtr address, Server::Instance& server,
                     Stats::Scope& listener_scope)
    : server_(server), profile_path_(profile_path),
      socket_(new Network::TcpListenSocket(address, true)),
      stats_(Http::ConnectionManagerImpl::generateStats("http.admin.", server_.stats())),
      tracing_stats_(Http::ConnectionManagerImpl::generateTracingStats("http.admin.tracing.",
                                                                       server_.stats())),
      handlers_{
          {"/", "Admin home page", MAKE_ADMIN_HANDLER(handlerAdminHome), false},
          {"/certs", "print certs on machine", MAKE_ADMIN_HANDLER(handlerCerts), false},
          {"/clusters", "upstream cluster status", MAKE_ADMIN_HANDLER(handlerClusters), false},
          {"/cpuprofiler", "enable/disable the CPU profiler",
           MAKE_ADMIN_HANDLER(handlerCpuProfiler), false},
          {"/healthcheck/fail", "cause the server to fail health checks",
           MAKE_ADMIN_HANDLER(handlerHealthcheckFail), false},
          {"/healthcheck/ok", "cause the server to pass health checks",
           MAKE_ADMIN_HANDLER(handlerHealthcheckOk), false},
          {"/help", "print out list of admin commands", MAKE_ADMIN_HANDLER(handlerHelp), false},
          {"/hot_restart_version", "print the hot restart compatability version",
           MAKE_ADMIN_HANDLER(handlerHotRestartVersion), false},
          {"/logging", "query/change logging levels", MAKE_ADMIN_HANDLER(handlerLogging), false},
          {"/quitquitquit", "exit the server", MAKE_ADMIN_HANDLER(handlerQuitQuitQuit), false},
          {"/reset_counters", "reset all counters to zero",
           MAKE_ADMIN_HANDLER(handlerResetCounters), false},
          {"/server_info", "print server version/status information",
           MAKE_ADMIN_HANDLER(handlerServerInfo), false},
          {"/stats", "print server stats", MAKE_ADMIN_HANDLER(handlerStats), false},
          {"/listeners", "print listener addresses", MAKE_ADMIN_HANDLER(handlerListenerInfo),
           false}},
      listener_stats_(
          Http::ConnectionManagerImpl::generateListenerStats("http.admin.", listener_scope)) {

  if (!address_out_path.empty()) {
    std::ofstream address_out_file(address_out_path);
    if (!address_out_file) {
      ENVOY_LOG(critical, "cannot open admin address output file {} for writing.",
                address_out_path);
    } else {
      address_out_file << socket_->localAddress()->asString();
    }
  }

  access_logs_.emplace_back(new AccessLog::FileAccessLog(
      access_log_path, {}, AccessLog::AccessLogFormatUtils::defaultAccessLogFormatter(),
      server.accessLogManager()));
}

Http::ServerConnectionPtr AdminImpl::createCodec(Network::Connection& connection,
                                                 const Buffer::Instance&,
                                                 Http::ServerConnectionCallbacks& callbacks) {
  return Http::ServerConnectionPtr{
      new Http::Http1::ServerConnectionImpl(connection, callbacks, Http::Http1Settings())};
}

bool AdminImpl::createFilterChain(Network::Connection& connection) {
  connection.addReadFilter(Network::ReadFilterSharedPtr{new Http::ConnectionManagerImpl(
      *this, server_.drainManager(), server_.random(), server_.httpTracer(), server_.runtime(),
      server_.localInfo(), server_.clusterManager())});
  return true;
}

void AdminImpl::createFilterChain(Http::FilterChainFactoryCallbacks& callbacks) {
  callbacks.addStreamDecoderFilter(Http::StreamDecoderFilterSharedPtr{new AdminFilter(*this)});
}

<<<<<<< HEAD
Http::Code AdminImpl::runCallback(const std::string& path_and_query, 
                                  Http::HeaderMap& response_headers, Buffer::Instance& response, 
                                  Http::StreamDecoderFilterCallbacks* callbacks) {
=======
Http::Code AdminImpl::runCallback(const std::string& path_and_query,
                                  Http::HeaderMap& response_headers, Buffer::Instance& response) {
>>>>>>> bb4734cf
  Http::Code code = Http::Code::OK;
  bool found_handler = false;

  std::string::size_type query_index = path_and_query.find('?');
  if (query_index == std::string::npos) {
    query_index = path_and_query.size();
  }

  for (const UrlHandler& handler : handlers_) {
    if (path_and_query.compare(0, query_index, handler.prefix_) == 0) {
<<<<<<< HEAD
      code = handler.handler_(path_and_query, response_headers, response, callbacks);
=======
      code = handler.handler_(path_and_query, response_headers, response);
>>>>>>> bb4734cf
      found_handler = true;
      break;
    }
  }

  if (!found_handler) {
    // Extra space is emitted below to have "invalid path." be a separate sentence in the
    // 404 output from "admin commands are:" in handlerHelp.
    response.add("invalid path. ");
    handlerHelp(path_and_query, response_headers, response);
    code = Http::Code::NotFound;
  }

  return code;
}

Http::Code AdminImpl::handlerHelp(const std::string&, Http::HeaderMap&,
<<<<<<< HEAD
                                  Buffer::Instance& response, 
                                  ) {
=======
                                  Buffer::Instance& response) {
>>>>>>> bb4734cf
  response.add("admin commands are:\n");

  // Prefix order is used during searching, but for printing do them in alpha order.
  std::map<std::string, const UrlHandler*> sorted_handlers;
  for (const UrlHandler& handler : handlers_) {
    sorted_handlers[handler.prefix_] = &handler;
  }

  for (const auto handler : sorted_handlers) {
    response.add(fmt::format("  {}: {}\n", handler.first, handler.second->help_text_));
  }
  return Http::Code::OK;
}

Http::Code AdminImpl::handlerAdminHome(const std::string&, Http::HeaderMap& response_headers,
<<<<<<< HEAD
                                       Buffer::Instance& response,
                                       Http::StreamDecoderFilterCallbacks* callbacks) {
  response_headers.insertContentType().value().setReference(
      Http::Headers::get().ContentTypeValues.Html);
    
=======
                                       Buffer::Instance& response) {
  response_headers.insertContentType().value().setReference(
      Http::Headers::get().ContentTypeValues.Html);
>>>>>>> bb4734cf

  // Prefix order is used during searching, but for printing do them in alpha order.
  std::map<std::string, const UrlHandler*> sorted_handlers;
  for (const UrlHandler& handler : handlers_) {
    sorted_handlers[handler.prefix_] = &handler;
  }

  response.add(absl::StrReplaceAll(AdminHtmlStart, {{"@FAVICON@", EnvoyFavicon}}));
  for (const auto handler : sorted_handlers) {
    // Handlers are all specified by statically above, and are thus trusted and do
    // not require escaping.
    response.add(fmt::format("<tr class='home-row'><td class='home-data'><a href='{}'>{}</a></td>"
                             "<td class='home-data'>{}</td></tr>\n",
                             handler.first, handler.first,
                             Html::Utility::sanitize(handler.second->help_text_)));
  }
  response.add(AdminHtmlEnd);
  return Http::Code::OK;
}

const Network::Address::Instance& AdminImpl::localAddress() {
  return *server_.localInfo().address();
}

bool AdminImpl::addHandler(const std::string& prefix, const std::string& help_text,
                           HandlerCb callback, bool removable) {
  // Sanitize prefix and help_text to ensure no XSS can be injected, as
  // we are injecting these strings into HTML that runs in a domain that
  // can mutate Envoy server state. Also rule out some characters that
  // make no sense as part of a URL path: ? and :.
  const std::string::size_type pos = prefix.find_first_of("&\"'<>?:");
  if (pos != std::string::npos) {
    ENVOY_LOG(error, "filter \"{}\" contains invalid character '{}'", prefix[pos]);
    return false;
  }

  auto it = std::find_if(handlers_.cbegin(), handlers_.cend(),
                         [&prefix](const UrlHandler& entry) { return prefix == entry.prefix_; });
  if (it == handlers_.end()) {
    handlers_.push_back({prefix, help_text, callback, removable});
    return true;
  }
  return false;
}

bool AdminImpl::removeHandler(const std::string& prefix) {
  const uint size_before_removal = handlers_.size();
  handlers_.remove_if(
      [&prefix](const UrlHandler& entry) { return prefix == entry.prefix_ && entry.removable_; });
  if (handlers_.size() != size_before_removal) {
    return true;
  }
  return false;
}

} // namespace Server
} // namespace Envoy<|MERGE_RESOLUTION|>--- conflicted
+++ resolved
@@ -210,13 +210,9 @@
 }
 
 Http::Code AdminImpl::handlerClusters(const std::string&, Http::HeaderMap&,
-<<<<<<< HEAD
                                       Buffer::Instance& response, 
                                       Http::StreamDecoderFilterCallbacks* callbacks) {
   UNREFERENCED_PARAMETER(callbacks);
-=======
-                                      Buffer::Instance& response) {
->>>>>>> bb4734cf
   response.add(fmt::format("version_info::{}\n", server_.clusterManager().versionInfo()));
 
   for (auto& cluster : server_.clusterManager().clusters()) {
@@ -272,15 +268,10 @@
   return Http::Code::OK;
 }
 
-<<<<<<< HEAD
 Http::Code AdminImpl::handlerCpuProfiler(const std::string& url, Http::HeaderMap&, 
                                          Buffer::Instance& response, 
                                          Http::StreamDecoderFilterCallbacks* callbacks) {
   UNREFERENCED_PARAMETER(callbacks);
-=======
-Http::Code AdminImpl::handlerCpuProfiler(const std::string& url, Http::HeaderMap&,
-                                         Buffer::Instance& response) {
->>>>>>> bb4734cf
   Http::Utility::QueryParams query_params = Http::Utility::parseQueryString(url);
   if (query_params.size() != 1 || query_params.begin()->first != "enable" ||
       (query_params.begin()->second != "y" && query_params.begin()->second != "n")) {
@@ -304,51 +295,35 @@
 }
 
 Http::Code AdminImpl::handlerHealthcheckFail(const std::string&, Http::HeaderMap&,
-<<<<<<< HEAD
                                              Buffer::Instance& response,
     			                                   Http::StreamDecoderFilterCallbacks* callbacks) {
   UNREFERENCED_PARAMETER(callbacks);
-=======
-                                             Buffer::Instance& response) {
->>>>>>> bb4734cf
   server_.failHealthcheck(true);
   response.add("OK\n");
   return Http::Code::OK;
 }
 
 Http::Code AdminImpl::handlerHealthcheckOk(const std::string&, Http::HeaderMap&,
-<<<<<<< HEAD
                                            Buffer::Instance& response,
                                            Http::StreamDecoderFilterCallbacks* callbacks) {
   UNREFERENCED_PARAMETER(callbacks);
-=======
-                                           Buffer::Instance& response) {
->>>>>>> bb4734cf
   server_.failHealthcheck(false);
   response.add("OK\n");
   return Http::Code::OK;
 }
 
 Http::Code AdminImpl::handlerHotRestartVersion(const std::string&, Http::HeaderMap&,
-<<<<<<< HEAD
                                                Buffer::Instance& response,
                                                Http::StreamDecoderFilterCallbacks* callbacks) {
   UNREFERENCED_PARAMETER(callbacks);
-=======
-                                               Buffer::Instance& response) {
->>>>>>> bb4734cf
   response.add(server_.hotRestart().version());
   return Http::Code::OK;
 }
 
 Http::Code AdminImpl::handlerLogging(const std::string& url, Http::HeaderMap&,
-<<<<<<< HEAD
                                      Buffer::Instance& response,
                                      Http::StreamDecoderFilterCallbacks* callbacks) {
   UNREFERENCED_PARAMETER(callbacks);
-=======
-                                     Buffer::Instance& response) {
->>>>>>> bb4734cf
   Http::Utility::QueryParams query_params = Http::Utility::parseQueryString(url);
 
   Http::Code rc = Http::Code::OK;
@@ -374,13 +349,9 @@
 }
 
 Http::Code AdminImpl::handlerResetCounters(const std::string&, Http::HeaderMap&,
-<<<<<<< HEAD
                                            Buffer::Instance& response,
                                            Http::StreamDecoderFilterCallbacks* callbacks) {
   UNREFERENCED_PARAMETER(callbacks);
-=======
-                                           Buffer::Instance& response) {
->>>>>>> bb4734cf
   for (const Stats::CounterSharedPtr& counter : server_.stats().counters()) {
     counter->reset();
   }
@@ -389,15 +360,10 @@
   return Http::Code::OK;
 }
 
-<<<<<<< HEAD
 Http::Code AdminImpl::handlerServerInfo(const std::string&,  Http::HeaderMap&,
                                         Buffer::Instance& response,
                                         Http::StreamDecoderFilterCallbacks* callbacks) {
   UNREFERENCED_PARAMETER(callbacks);
-=======
-Http::Code AdminImpl::handlerServerInfo(const std::string&, Http::HeaderMap&,
-                                        Buffer::Instance& response) {
->>>>>>> bb4734cf
   time_t current_time = time(nullptr);
   response.add(fmt::format("envoy {} {} {} {} {}\n", VersionInfo::version(),
                            server_.healthCheckFailed() ? "draining" : "live",
@@ -408,13 +374,9 @@
 }
 
 Http::Code AdminImpl::handlerStats(const std::string& url, Http::HeaderMap& response_headers,
-<<<<<<< HEAD
                                    Buffer::Instance& response,
                                    Http::StreamDecoderFilterCallbacks* callbacks) {
   UNREFERENCED_PARAMETER(callbacks);
-=======
-                                   Buffer::Instance& response) {
->>>>>>> bb4734cf
   // We currently don't support timers locally (only via statsd) so just group all the counters
   // and gauges together, alpha sort them, and spit them out.
   Http::Code rc = Http::Code::OK;
@@ -514,27 +476,18 @@
 }
 
 Http::Code AdminImpl::handlerQuitQuitQuit(const std::string&, Http::HeaderMap&,
-<<<<<<< HEAD
                                           Buffer::Instance& response,
                                           Http::StreamDecoderFilterCallbacks* callbacks) {
   UNREFERENCED_PARAMETER(callbacks);
-=======
-                                          Buffer::Instance& response) {
->>>>>>> bb4734cf
   server_.shutdown();
   response.add("OK\n");
   return Http::Code::OK;
 }
 
-<<<<<<< HEAD
 Http::Code AdminImpl::handlerListenerInfo(const std::string&, Http::HeaderMap&,
                                           Buffer::Instance& response,
                                           Http::StreamDecoderFilterCallbacks* callbacks) {
   UNREFERENCED_PARAMETER(callbacks);
-=======
-Http::Code AdminImpl::handlerListenerInfo(const std::string&, Http::HeaderMap& response_headers,
-                                          Buffer::Instance& response) {
->>>>>>> bb4734cf
   response_headers.insertContentType().value().setReference(
       Http::Headers::get().ContentTypeValues.Json);
   std::list<std::string> listeners;
@@ -546,13 +499,9 @@
 }
 
 Http::Code AdminImpl::handlerCerts(const std::string&, Http::HeaderMap&,
-<<<<<<< HEAD
                                    Buffer::Instance& response, 
                                    Http::StreamDecoderFilterCallbacks* callbacks) {
   UNREFERENCED_PARAMETER(callbacks);
-=======
-                                   Buffer::Instance& response) {
->>>>>>> bb4734cf
   // This set is used to track distinct certificates. We may have multiple listeners, upstreams, etc
   // using the same cert.
   std::unordered_set<std::string> context_info_set;
@@ -576,7 +525,6 @@
 
   Buffer::OwnedImpl response;
   Http::HeaderMapPtr header_map{new Http::HeaderMapImpl};
-<<<<<<< HEAD
   Http::Code code = parent_.runCallback(path, *header_map, response, callbacks_);
 
   // more elegant way?
@@ -596,21 +544,6 @@
         headers.CacheControlValues.NoCacheMaxAge0);
   }
 
-=======
-  Http::Code code = parent_.runCallback(path, *header_map, response);
-  header_map->insertStatus().value(std::to_string(enumToInt(code)));
-  const auto& headers = Http::Headers::get();
-  if (header_map->ContentType() == nullptr) {
-    // Default to text-plain if unset.
-    header_map->insertContentType().value().setReference(headers.ContentTypeValues.TextUtf8);
-  }
-  // Default to 'no-cache' if unset, but not 'no-store' which may break the back button.
-  if (header_map->CacheControl() == nullptr) {
-    header_map->insertCacheControl().value().setReference(
-        headers.CacheControlValues.NoCacheMaxAge0);
-  }
-
->>>>>>> bb4734cf
   // Under no circumstance should browsers sniff content-type.
   header_map->addReference(headers.XContentTypeOptions, headers.XContentTypeOptionValues.Nosniff);
   callbacks_->encodeHeaders(std::move(header_map), response.length() == 0);
@@ -690,14 +623,9 @@
   callbacks.addStreamDecoderFilter(Http::StreamDecoderFilterSharedPtr{new AdminFilter(*this)});
 }
 
-<<<<<<< HEAD
 Http::Code AdminImpl::runCallback(const std::string& path_and_query, 
                                   Http::HeaderMap& response_headers, Buffer::Instance& response, 
                                   Http::StreamDecoderFilterCallbacks* callbacks) {
-=======
-Http::Code AdminImpl::runCallback(const std::string& path_and_query,
-                                  Http::HeaderMap& response_headers, Buffer::Instance& response) {
->>>>>>> bb4734cf
   Http::Code code = Http::Code::OK;
   bool found_handler = false;
 
@@ -708,11 +636,7 @@
 
   for (const UrlHandler& handler : handlers_) {
     if (path_and_query.compare(0, query_index, handler.prefix_) == 0) {
-<<<<<<< HEAD
       code = handler.handler_(path_and_query, response_headers, response, callbacks);
-=======
-      code = handler.handler_(path_and_query, response_headers, response);
->>>>>>> bb4734cf
       found_handler = true;
       break;
     }
@@ -730,12 +654,8 @@
 }
 
 Http::Code AdminImpl::handlerHelp(const std::string&, Http::HeaderMap&,
-<<<<<<< HEAD
                                   Buffer::Instance& response, 
                                   ) {
-=======
-                                  Buffer::Instance& response) {
->>>>>>> bb4734cf
   response.add("admin commands are:\n");
 
   // Prefix order is used during searching, but for printing do them in alpha order.
@@ -751,18 +671,11 @@
 }
 
 Http::Code AdminImpl::handlerAdminHome(const std::string&, Http::HeaderMap& response_headers,
-<<<<<<< HEAD
                                        Buffer::Instance& response,
                                        Http::StreamDecoderFilterCallbacks* callbacks) {
   response_headers.insertContentType().value().setReference(
       Http::Headers::get().ContentTypeValues.Html);
     
-=======
-                                       Buffer::Instance& response) {
-  response_headers.insertContentType().value().setReference(
-      Http::Headers::get().ContentTypeValues.Html);
->>>>>>> bb4734cf
-
   // Prefix order is used during searching, but for printing do them in alpha order.
   std::map<std::string, const UrlHandler*> sorted_handlers;
   for (const UrlHandler& handler : handlers_) {
