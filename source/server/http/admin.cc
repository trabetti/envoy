#include "server/http/admin.h"

#include <algorithm>
#include <cstdint>
#include <fstream>
#include <string>
#include <unordered_map>
#include <unordered_set>
#include <utility>
#include <vector>

#include "envoy/filesystem/filesystem.h"
#include "envoy/runtime/runtime.h"
#include "envoy/server/hot_restart.h"
#include "envoy/server/instance.h"
#include "envoy/server/options.h"
#include "envoy/stats/stats.h"
#include "envoy/upstream/cluster_manager.h"
#include "envoy/upstream/upstream.h"

#include "common/access_log/access_log_formatter.h"
#include "common/access_log/access_log_impl.h"
#include "common/buffer/buffer_impl.h"
#include "common/common/assert.h"
#include "common/common/enum_to_int.h"
#include "common/common/utility.h"
#include "common/common/version.h"
#include "common/html/utility.h"
#include "common/http/codes.h"
#include "common/http/header_map_impl.h"
#include "common/http/headers.h"
#include "common/http/http1/codec_impl.h"
#include "common/json/json_loader.h"
#include "common/network/listen_socket_impl.h"
#include "common/profiler/profiler.h"
#include "common/router/config_impl.h"
#include "common/upstream/host_utility.h"

#include "absl/strings/str_replace.h"
#include "fmt/format.h"

// TODO(mattklein123): Switch to JSON interface methods and remove rapidjson dependency.
#include "rapidjson/document.h"
#include "rapidjson/error/en.h"
#include "rapidjson/prettywriter.h"
#include "rapidjson/reader.h"
#include "rapidjson/schema.h"
#include "rapidjson/stream.h"
#include "rapidjson/stringbuffer.h"
#include "spdlog/spdlog.h"

using namespace rapidjson;

namespace Envoy {
namespace Server {

namespace {

/**
 * Favicon base64 image was harvested by screen-capturing the favicon from a Chrome tab
 * while visiting https://www.envoyproxy.io/. The resulting PNG was translated to base64
 * by dropping it into https://www.base64-image.de/ and then pasting the resulting string
 * below.
 *
 * The actual favicon source for that, https://www.envoyproxy.io/img/favicon.ico is nicer
 * because it's transparent, but is also 67646 bytes, which is annoying to inline. We could
 * just reference that rather than inlining it, but then the favicon won't work when visiting
 * the admin page from a network that can't see the internet.
 */
const char EnvoyFavicon[] =
    "data:image/png;base64,iVBORw0KGgoAAAANSUhEUgAAABgAAAAYCAYAAADgdz34AAAAAXNSR0IArs4c6QAAAARnQU1"
    "BAACxjwv8YQUAAAAJcEhZcwAAEnQAABJ0Ad5mH3gAAAH9SURBVEhL7ZRdTttAFIUrUFaAX5w9gIhgUfzshFRK+gIbaVbA"
    "zwaqCly1dSpKk5A485/YCdXpHTB4BsdgVe0bD0cZ3Xsm38yZ8byTUuJ/6g3wqqoBrBhPTzmmLfptMbAzttJTpTKAF2MWC"
    "7ADCdNIwXZpvMMwayiIwwS874CcOc9VuQPR1dBBChPMITpFXXU45hukIIH6kHhzVqkEYB8F5HYGvZ5B7EvwmHt9K/59Cr"
    "U3QbY2RNYaQPYmJc+jPIBICNCcg20ZsAsCPfbcrFlRF+cJZpvXSJt9yMTxO/IAzJrCOfhJXiOgFEX/SbZmezTWxyNk4Q9"
    "anHMmjnzAhEyhAW8LCE6wl26J7ZFHH1FMYQxh567weQBOO1AW8D7P/UXAQySq/QvL8Fu9HfCEw4SKALm5BkC3bwjwhSKr"
    "A5hYAMXTJnPNiMyRBVzVjcgCyHiSm+8P+WGlnmwtP2RzbCMiQJ0d2KtmmmPorRHEhfMROVfTG5/fYrF5iWXzE80tfy9WP"
    "sCqx5Buj7FYH0LvDyHiqd+3otpsr4/fa5+xbEVQPfrYnntylQG5VGeMLBhgEfyE7o6e6qYzwHIjwl0QwXSvvTmrVAY4D5"
    "ddvT64wV0jRrr7FekO/XEjwuwwhuw7Ef7NY+dlfXpLb06EtHUJdVbsxvNUqBrwj/QGeEUSfwBAkmWHn5Bb/gAAAABJRU5"
    "ErkJggg==";

const char AdminHtmlStart[] = R"(
<head>
  <title>Envoy Admin</title>
  <link rel='shortcut icon' type='image/png' href='@FAVICON@'/>
  <style>
    .home-table {
      font-family: sans-serif;
      font-size: medium;
      border-collapse: collapse;
    }

    .home-row:nth-child(even) {
      background-color: #dddddd;
    }

    .home-data {
      border: 1px solid #dddddd;
      text-align: left;
      padding: 8px;
    }

    .home-form {
      margin-bottom: 0;
    }
  </style>
</head>
<body>
  <table class='home-table'>
    <thead>
      <th class='home-data'>Command</th>
      <th class='home-data'>Description</th>
     </thead>
     <tbody>
)";

const char AdminHtmlEnd[] = R"(
    </tbody>
  </table>
</body>
)";

} // namespace

AdminFilter::AdminFilter(AdminImpl& parent) : parent_(parent) {}

Http::FilterHeadersStatus AdminFilter::decodeHeaders(Http::HeaderMap& response_headers,
                                                     bool end_stream) {
  request_headers_ = &response_headers;
  if (end_stream) {
    onComplete();
  }

  return Http::FilterHeadersStatus::StopIteration;
}

Http::FilterDataStatus AdminFilter::decodeData(Buffer::Instance&, bool end_stream) {
  if (end_stream) {
    onComplete();
  }

  return Http::FilterDataStatus::StopIterationNoBuffer;
}

Http::FilterTrailersStatus AdminFilter::decodeTrailers(Http::HeaderMap&) {
  onComplete();
  return Http::FilterTrailersStatus::StopIteration;
}

bool AdminImpl::changeLogLevel(const Http::Utility::QueryParams& params) {
  if (params.size() != 1) {
    return false;
  }

  std::string name = params.begin()->first;
  std::string level = params.begin()->second;

  // First see if the level is valid.
  size_t level_to_use = std::numeric_limits<size_t>::max();
  for (size_t i = 0; i < ARRAY_SIZE(spdlog::level::level_names); i++) {
    if (level == spdlog::level::level_names[i]) {
      level_to_use = i;
      break;
    }
  }

  if (level_to_use == std::numeric_limits<size_t>::max()) {
    return false;
  }

  // Now either change all levels or a single level.
  if (name == "level") {
    ENVOY_LOG(debug, "change all log levels: level='{}'", level);
    for (const Logger::Logger& logger : Logger::Registry::loggers()) {
      logger.setLevel(static_cast<spdlog::level::level_enum>(level_to_use));
    }
  } else {
    ENVOY_LOG(debug, "change log level: name='{}' level='{}'", name, level);
    const Logger::Logger* logger_to_change = nullptr;
    for (const Logger::Logger& logger : Logger::Registry::loggers()) {
      if (logger.name() == name) {
        logger_to_change = &logger;
        break;
      }
    }

    if (!logger_to_change) {
      return false;
    }

    logger_to_change->setLevel(static_cast<spdlog::level::level_enum>(level_to_use));
  }

  return true;
}

void AdminImpl::addOutlierInfo(const std::string& cluster_name,
                               const Upstream::Outlier::Detector* outlier_detector,
                               Buffer::Instance& response) {
  if (outlier_detector) {
    response.add(fmt::format("{}::outlier::success_rate_average::{}\n", cluster_name,
                             outlier_detector->successRateAverage()));
    response.add(fmt::format("{}::outlier::success_rate_ejection_threshold::{}\n", cluster_name,
                             outlier_detector->successRateEjectionThreshold()));
  }
}

void AdminImpl::addCircuitSettings(const std::string& cluster_name, const std::string& priority_str,
                                   Upstream::ResourceManager& resource_manager,
                                   Buffer::Instance& response) {
  response.add(fmt::format("{}::{}_priority::max_connections::{}\n", cluster_name, priority_str,
                           resource_manager.connections().max()));
  response.add(fmt::format("{}::{}_priority::max_pending_requests::{}\n", cluster_name,
                           priority_str, resource_manager.pendingRequests().max()));
  response.add(fmt::format("{}::{}_priority::max_requests::{}\n", cluster_name, priority_str,
                           resource_manager.requests().max()));
  response.add(fmt::format("{}::{}_priority::max_retries::{}\n", cluster_name, priority_str,
                           resource_manager.retries().max()));
}

Http::Code AdminImpl::handlerClusters(const std::string&, Http::HeaderMap&,
                                      Buffer::Instance& response, FilterData*) {
  response.add(fmt::format("version_info::{}\n", server_.clusterManager().versionInfo()));

  for (auto& cluster : server_.clusterManager().clusters()) {
    addOutlierInfo(cluster.second.get().info()->name(), cluster.second.get().outlierDetector(),
                   response);

    addCircuitSettings(
        cluster.second.get().info()->name(), "default",
        cluster.second.get().info()->resourceManager(Upstream::ResourcePriority::Default),
        response);
    addCircuitSettings(
        cluster.second.get().info()->name(), "high",
        cluster.second.get().info()->resourceManager(Upstream::ResourcePriority::High), response);

    response.add(fmt::format("{}::added_via_api::{}\n", cluster.second.get().info()->name(),
                             cluster.second.get().info()->addedViaApi()));
    for (auto& host_set : cluster.second.get().prioritySet().hostSetsPerPriority()) {
      for (auto& host : host_set->hosts()) {
        std::map<std::string, uint64_t> all_stats;
        for (const Stats::CounterSharedPtr& counter : host->counters()) {
          all_stats[counter->name()] = counter->value();
        }

        for (const Stats::GaugeSharedPtr& gauge : host->gauges()) {
          all_stats[gauge->name()] = gauge->value();
        }

        for (auto stat : all_stats) {
          response.add(fmt::format("{}::{}::{}::{}\n", cluster.second.get().info()->name(),
                                   host->address()->asString(), stat.first, stat.second));
        }

        response.add(fmt::format("{}::{}::health_flags::{}\n", cluster.second.get().info()->name(),
                                 host->address()->asString(),
                                 Upstream::HostUtility::healthFlagsToString(*host)));
        response.add(fmt::format("{}::{}::weight::{}\n", cluster.second.get().info()->name(),
                                 host->address()->asString(), host->weight()));
        response.add(fmt::format("{}::{}::region::{}\n", cluster.second.get().info()->name(),
                                 host->address()->asString(), host->locality().region()));
        response.add(fmt::format("{}::{}::zone::{}\n", cluster.second.get().info()->name(),
                                 host->address()->asString(), host->locality().zone()));
        response.add(fmt::format("{}::{}::sub_zone::{}\n", cluster.second.get().info()->name(),
                                 host->address()->asString(), host->locality().sub_zone()));
        response.add(fmt::format("{}::{}::canary::{}\n", cluster.second.get().info()->name(),
                                 host->address()->asString(), host->canary()));
        response.add(fmt::format("{}::{}::success_rate::{}\n", cluster.second.get().info()->name(),
                                 host->address()->asString(),
                                 host->outlierDetector().successRate()));
      }
    }
  }

  return Http::Code::OK;
}

Http::Code AdminImpl::handlerCpuProfiler(const std::string& url, Http::HeaderMap&,
                                         Buffer::Instance& response, FilterData*) {
  Http::Utility::QueryParams query_params = Http::Utility::parseQueryString(url);
  if (query_params.size() != 1 || query_params.begin()->first != "enable" ||
      (query_params.begin()->second != "y" && query_params.begin()->second != "n")) {
    response.add("?enable=<y|n>\n");
    return Http::Code::BadRequest;
  }

  bool enable = query_params.begin()->second == "y";
  if (enable && !Profiler::Cpu::profilerEnabled()) {
    if (!Profiler::Cpu::startProfiler(profile_path_)) {
      response.add("failure to start the profiler");
      return Http::Code::InternalServerError;
    }

  } else if (!enable && Profiler::Cpu::profilerEnabled()) {
    Profiler::Cpu::stopProfiler();
  }

  response.add("OK\n");
  return Http::Code::OK;
}

Http::Code AdminImpl::handlerHealthcheckFail(const std::string&, Http::HeaderMap&,
                                             Buffer::Instance& response, FilterData*) {
  server_.failHealthcheck(true);
  response.add("OK\n");
  return Http::Code::OK;
}

Http::Code AdminImpl::handlerHealthcheckOk(const std::string&, Http::HeaderMap&,
                                           Buffer::Instance& response, FilterData*) {
  server_.failHealthcheck(false);
  response.add("OK\n");
  return Http::Code::OK;
}

Http::Code AdminImpl::handlerHotRestartVersion(const std::string&, Http::HeaderMap&,
                                               Buffer::Instance& response, FilterData*) {
  response.add(server_.hotRestart().version());
  return Http::Code::OK;
}

Http::Code AdminImpl::handlerLogging(const std::string& url, Http::HeaderMap&,
                                     Buffer::Instance& response, FilterData*) {
  Http::Utility::QueryParams query_params = Http::Utility::parseQueryString(url);

  Http::Code rc = Http::Code::OK;
  if (!changeLogLevel(query_params)) {
    response.add("usage: /logging?<name>=<level> (change single level)\n");
    response.add("usage: /logging?level=<level> (change all levels)\n");
    response.add("levels: ");
    for (size_t i = 0; i < ARRAY_SIZE(spdlog::level::level_names); i++) {
      response.add(fmt::format("{} ", spdlog::level::level_names[i]));
    }

    response.add("\n");
    rc = Http::Code::NotFound;
  }

  response.add("active loggers:\n");
  for (const Logger::Logger& logger : Logger::Registry::loggers()) {
    response.add(fmt::format("  {}: {}\n", logger.name(), logger.levelString()));
  }

  response.add("\n");
  return rc;
}

Http::Code AdminImpl::handlerResetCounters(const std::string&, Http::HeaderMap&,
                                           Buffer::Instance& response, FilterData*) {
  for (const Stats::CounterSharedPtr& counter : server_.stats().counters()) {
    counter->reset();
  }

  response.add("OK\n");
  return Http::Code::OK;
}

Http::Code AdminImpl::handlerServerInfo(const std::string&, Http::HeaderMap&,
                                        Buffer::Instance& response, FilterData*) {
  time_t current_time = time(nullptr);
  response.add(fmt::format("envoy {} {} {} {} {}\n", VersionInfo::version(),
                           server_.healthCheckFailed() ? "draining" : "live",
                           current_time - server_.startTimeCurrentEpoch(),
                           current_time - server_.startTimeFirstEpoch(),
                           server_.options().restartEpoch()));
  return Http::Code::OK;
}

Http::Code AdminImpl::handlerStats(const std::string& url, Http::HeaderMap& response_headers,
                                   Buffer::Instance& response, FilterData*) {
  // We currently don't support timers locally (only via statsd) so just group all the counters
  // and gauges together, alpha sort them, and spit them out.
  Http::Code rc = Http::Code::OK;
  const Http::Utility::QueryParams params = Http::Utility::parseQueryString(url);
  std::map<std::string, uint64_t> all_stats;
  for (const Stats::CounterSharedPtr& counter : server_.stats().counters()) {
    all_stats.emplace(counter->name(), counter->value());
  }

  for (const Stats::GaugeSharedPtr& gauge : server_.stats().gauges()) {
    all_stats.emplace(gauge->name(), gauge->value());
  }

  if (params.size() == 0) {
    // No Arguments so use the standard.
    for (auto stat : all_stats) {
      response.add(fmt::format("{}: {}\n", stat.first, stat.second));
    }
  } else {
    const std::string format_key = params.begin()->first;
    const std::string format_value = params.begin()->second;
    if (format_key == "format" && format_value == "json") {
      response_headers.insertContentType().value().setReference(
          Http::Headers::get().ContentTypeValues.Json);
      response.add(AdminImpl::statsAsJson(all_stats));
    } else if (format_key == "format" && format_value == "prometheus") {
      PrometheusStatsFormatter::statsAsPrometheus(server_.stats().counters(),
                                                  server_.stats().gauges(), response);
    } else {
      response.add("usage: /stats?format=json \n");
      response.add("\n");
      rc = Http::Code::NotFound;
    }
  }
  return rc;
}

std::string PrometheusStatsFormatter::sanitizeName(const std::string& name) {
  std::string stats_name = name;
  std::replace(stats_name.begin(), stats_name.end(), '.', '_');
  std::replace(stats_name.begin(), stats_name.end(), '-', '_');
  return stats_name;
}

std::string PrometheusStatsFormatter::formattedTags(const std::vector<Stats::Tag>& tags) {
  std::vector<std::string> buf;
  for (const Stats::Tag& tag : tags) {
    buf.push_back(fmt::format("{}=\"{}\"", sanitizeName(tag.name_), tag.value_));
  }
  return StringUtil::join(buf, ",");
}

std::string PrometheusStatsFormatter::metricName(const std::string& extractedName) {
  // Add namespacing prefix to avoid conflicts, as per best practice:
  // https://prometheus.io/docs/practices/naming/#metric-names
  // Also, naming conventions on https://prometheus.io/docs/concepts/data_model/
  return fmt::format("envoy_{0}", sanitizeName(extractedName));
}

void PrometheusStatsFormatter::statsAsPrometheus(const std::list<Stats::CounterSharedPtr>& counters,
                                                 const std::list<Stats::GaugeSharedPtr>& gauges,
                                                 Buffer::Instance& response) {
  for (const auto& counter : counters) {
    const std::string tags = formattedTags(counter->tags());
    const std::string metric_name = metricName(counter->tagExtractedName());
    response.add(fmt::format("# TYPE {0} counter\n", metric_name));
    response.add(fmt::format("{0}{{{1}}} {2}\n", metric_name, tags, counter->value()));
  }

  for (const auto& gauge : gauges) {
    const std::string tags = formattedTags(gauge->tags());
    const std::string metric_name = metricName(gauge->tagExtractedName());
    response.add(fmt::format("# TYPE {0} gauge\n", metric_name));
    response.add(fmt::format("{0}{{{1}}} {2}\n", metric_name, tags, gauge->value()));
  }
}

std::string AdminImpl::statsAsJson(const std::map<std::string, uint64_t>& all_stats) {
  rapidjson::Document document;
  document.SetObject();
  rapidjson::Value stats_array(rapidjson::kArrayType);
  rapidjson::Document::AllocatorType& allocator = document.GetAllocator();
  for (auto stat : all_stats) {
    Value stat_obj;
    stat_obj.SetObject();
    Value stat_name;
    stat_name.SetString(stat.first.c_str(), allocator);
    stat_obj.AddMember("name", stat_name, allocator);
    Value stat_value;
    stat_value.SetInt(stat.second);
    stat_obj.AddMember("value", stat_value, allocator);
    stats_array.PushBack(stat_obj, allocator);
  }
  document.AddMember("stats", stats_array, allocator);
  rapidjson::StringBuffer strbuf;
  rapidjson::PrettyWriter<StringBuffer> writer(strbuf);
  document.Accept(writer);
  return strbuf.GetString();
}

Http::Code AdminImpl::handlerQuitQuitQuit(const std::string&, Http::HeaderMap&,
                                          Buffer::Instance& response, FilterData*) {
  server_.shutdown();
  response.add("OK\n");
  return Http::Code::OK;
}

Http::Code AdminImpl::handlerListenerInfo(const std::string&, Http::HeaderMap& response_headers,
                                          Buffer::Instance& response, FilterData*) {
  response_headers.insertContentType().value().setReference(
      Http::Headers::get().ContentTypeValues.Json);
  std::list<std::string> listeners;
  for (auto listener : server_.listenerManager().listeners()) {
    listeners.push_back(listener.get().socket().localAddress()->asString());
  }
  response.add(Json::Factory::listAsJsonString(listeners));
  return Http::Code::OK;
}

Http::Code AdminImpl::handlerCerts(const std::string&, Http::HeaderMap&,
                                   Buffer::Instance& response, FilterData*) {
  // This set is used to track distinct certificates. We may have multiple listeners, upstreams, etc
  // using the same cert.
  std::unordered_set<std::string> context_info_set;
  std::string context_format = "{{\n\t\"ca_cert\": \"{}\",\n\t\"cert_chain\": \"{}\"\n}}\n";
  server_.sslContextManager().iterateContexts([&](const Ssl::Context& context) -> void {
    context_info_set.insert(fmt::format(context_format, context.getCaCertInformation(),
                                        context.getCertChainInformation()));
  });

  std::string cert_result_string;
  for (const std::string& context_info : context_info_set) {
    cert_result_string += context_info;
  }
  response.add(cert_result_string);
  return Http::Code::OK;
}

<<<<<<< HEAD
Http::Code AdminImpl::handlerRuntime(const std::string& url, Http::HeaderMap& response_headers,
                                     Buffer::Instance& response, FilterData*) {
=======
Http::Code AdminImpl::handlerHystrixEventStream(const std::string& url,  Http::HeaderMap& ,//response_headers,
                                                Buffer::Instance&,
                                                FilterData* filter_data) {
>>>>>>> f0a2f651
  Http::Code rc = Http::Code::OK;
  const Http::Utility::QueryParams params = Http::Utility::parseQueryString(url);
  const auto& entries = server_.runtime().snapshot().getAll();
  const auto pairs = sortedRuntime(entries);

  if (params.size() == 0) {
    for (const auto& entry : pairs) {
      response.add(fmt::format("{}: {}\n", entry.first, entry.second.string_value_));
    }
  } else {
    if (params.begin()->first == "format" && params.begin()->second == "json") {
      response_headers.insertContentType().value().setReference(
          Http::Headers::get().ContentTypeValues.Json);
      response.add(runtimeAsJson(pairs));
      response.add("\n");
    } else {
      response.add("usage: /runtime?format=json\n");
      rc = Http::Code::BadRequest;
    }
  }
}

Http::Code AdminImpl::handlerHystrixEventStream(const std::string& url, Http::HeaderMap& ,
                                                  Buffer::Instance&, FilterData* filter_data) {
  Http::Code rc = Http::Code::OK;

  // sending our own OK since dashboard doesn't work with Nosniff header
  Http::HeaderMapPtr headers{
    new Http::HeaderMapImpl{{Http::Headers::get().Status, std::to_string(enumToInt(rc))},
      {Http::Headers::get().ContentType,  Http::Headers::get().ContentTypeValues.TextEventStream},
      {Http::Headers::get().CacheControl, Http::Headers::get().CacheControlValues.NoCache},
      {Http::Headers::get().Connection,   Http::Headers::get().ConnectionValues.Close},
<<<<<<< HEAD
      {Http::Headers::get().AccessControlAllowHeaders,
          Http::Headers::get().AccessControlAllowHeadersValue.AccessControlAllowHeadersHystrix},
=======
      {Http::Headers::get().AccessControlAllowHeaders, Http::Headers::get().AccessControlAllowHeadersValue.AccessControlAllowHeadersHystrix},
>>>>>>> f0a2f651
      {Http::Headers::get().AccessControlAllowOrigin, "*"},
      {Http::Headers::get().NoChunks, "0"} // parameter to encodeHeaders
    }};

  HystrixData* hystrix_data = dynamic_cast<HystrixData*>(filter_data);
  if (!hystrix_data)
	  return Http::Code::InternalServerError;

  // send response
  hystrix_data->callbacks_->encodeHeaders(std::move(headers), false);

  // start streaming
  hystrix_data->data_timer_ =
		  hystrix_data->callbacks_->dispatcher().createTimer(
          [this,hystrix_data]() -> void {
    HystrixHandler::prepareAndSendHystrixStream(hystrix_data,server_); });
  hystrix_data->data_timer_->enableTimer(
      std::chrono::milliseconds(Stats::HYSTRIX_ROLLING_WINDOW_IN_MS/Stats::HYSTRIX_NUM_OF_BUCKETS));

  // start keep alive ping
  hystrix_data->ping_timer_ =
	hystrix_data->callbacks_->dispatcher().createTimer(
    [this,hystrix_data]() -> void { HystrixHandler::sendKeepAlivePing(hystrix_data); });

  hystrix_data->ping_timer_->enableTimer(std::chrono::milliseconds(Stats::HYSTRIX_PING_INTERVAL_IN_MS));

  ENVOY_LOG(debug, "start sending data to hystrix dashboard on port {}" ,
      hystrix_data->callbacks_->connection()->localAddress()->asString());

<<<<<<< HEAD
  return Http::Code::OK;
}

const std::vector<std::pair<std::string, Runtime::Snapshot::Entry>> AdminImpl::sortedRuntime(
    const std::unordered_map<std::string, const Runtime::Snapshot::Entry>& entries) {
  std::vector<std::pair<std::string, Runtime::Snapshot::Entry>> pairs(entries.begin(),
                                                                      entries.end());

  std::sort(pairs.begin(), pairs.end(),
            [](const std::pair<std::string, const Runtime::Snapshot::Entry>& a,
               const std::pair<std::string, const Runtime::Snapshot::Entry>& b) -> bool {
              return a.first < b.first;
            });

  return pairs;
}

std::string AdminImpl::runtimeAsJson(
    const std::vector<std::pair<std::string, Runtime::Snapshot::Entry>>& entries) {
  rapidjson::Document document;
  document.SetObject();
  rapidjson::Value entries_array(rapidjson::kArrayType);
  rapidjson::Document::AllocatorType& allocator = document.GetAllocator();
  for (const auto& entry : entries) {
    Value entry_obj;
    entry_obj.SetObject();

    entry_obj.AddMember("name", {entry.first.c_str(), allocator}, allocator);

    Value entry_value;
    if (entry.second.uint_value_.valid()) {
      entry_value.SetUint64(entry.second.uint_value_.value());
    } else {
      entry_value.SetString(entry.second.string_value_.c_str(), allocator);
    }
    entry_obj.AddMember("value", entry_value, allocator);

    entries_array.PushBack(entry_obj, allocator);
  }
  document.AddMember("runtime", entries_array, allocator);
  rapidjson::StringBuffer strbuf;
  rapidjson::PrettyWriter<StringBuffer> writer(strbuf);
  document.Accept(writer);
  return strbuf.GetString();
=======
  //response.add("");  // needed?
  return rc;
>>>>>>> f0a2f651
}

void AdminFilter::onComplete() {
  std::string path = request_headers_->Path()->value().c_str();
  ENVOY_STREAM_LOG(debug, "request complete: path: {}", *callbacks_, path);

  Buffer::OwnedImpl response;
  Http::HeaderMapPtr header_map{new Http::HeaderMapImpl};
  Http::Code code;
  if (path.find("/hystrix_event_stream") == std::string::npos)
  {
    filter_data_ = new FilterData();
    code = parent_.runCallback(path, *header_map, response, filter_data_);
  }
  else
  {
    filter_data_ = new HystrixData(callbacks_);
    code = parent_.runCallback(path, *header_map, response, filter_data_);
    return;
  }

  header_map->insertStatus().value(std::to_string(enumToInt(code)));
  const auto& headers = Http::Headers::get();
  if (header_map->ContentType() == nullptr) {
    // Default to text-plain if unset.
    header_map->insertContentType().value().setReference(headers.ContentTypeValues.TextUtf8);
  }
  // Default to 'no-cache' if unset, but not 'no-store' which may break the back button.
  if (header_map->CacheControl() == nullptr) {
    header_map->insertCacheControl().value().setReference(
        headers.CacheControlValues.NoCacheMaxAge0);
  }

  // Under no circumstance should browsers sniff content-type.
  header_map->addReference(headers.XContentTypeOptions, headers.XContentTypeOptionValues.Nosniff);
  callbacks_->encodeHeaders(std::move(header_map), response.length() == 0);

  if (response.length() > 0) {
    callbacks_->encodeData(response, true);
  }
}

AdminImpl::NullRouteConfigProvider::NullRouteConfigProvider()
    : config_(new Router::NullConfigImpl()) {}

AdminImpl::AdminImpl(const std::string& access_log_path, const std::string& profile_path,
                     const std::string& address_out_path,
                     Network::Address::InstanceConstSharedPtr address, Server::Instance& server,
                     Stats::Scope& listener_scope)
    : server_(server), profile_path_(profile_path),
      socket_(new Network::TcpListenSocket(address, true)),
      stats_(Http::ConnectionManagerImpl::generateStats("http.admin.", server_.stats())),
      tracing_stats_(Http::ConnectionManagerImpl::generateTracingStats("http.admin.tracing.",
                                                                       server_.stats())),
      handlers_{
          {"/", "Admin home page", MAKE_ADMIN_HANDLER(handlerAdminHome), false, false},
          {"/certs", "print certs on machine", MAKE_ADMIN_HANDLER(handlerCerts), false, false},
          {"/clusters", "upstream cluster status", MAKE_ADMIN_HANDLER(handlerClusters), false,
           false},
          {"/cpuprofiler", "enable/disable the CPU profiler",
           MAKE_ADMIN_HANDLER(handlerCpuProfiler), false, true},
          {"/healthcheck/fail", "cause the server to fail health checks",
           MAKE_ADMIN_HANDLER(handlerHealthcheckFail), false, true},
          {"/healthcheck/ok", "cause the server to pass health checks",
           MAKE_ADMIN_HANDLER(handlerHealthcheckOk), false, true},
          {"/help", "print out list of admin commands", MAKE_ADMIN_HANDLER(handlerHelp), false,
           false},
          {"/hot_restart_version", "print the hot restart compatability version",
           MAKE_ADMIN_HANDLER(handlerHotRestartVersion), false, false},
          {"/logging", "query/change logging levels", MAKE_ADMIN_HANDLER(handlerLogging), false,
           true},
          {"/quitquitquit", "exit the server", MAKE_ADMIN_HANDLER(handlerQuitQuitQuit), false,
           true},
          {"/reset_counters", "reset all counters to zero",
           MAKE_ADMIN_HANDLER(handlerResetCounters), false, true},
          {"/server_info", "print server version/status information",
           MAKE_ADMIN_HANDLER(handlerServerInfo), false, false},
          {"/stats", "print server stats", MAKE_ADMIN_HANDLER(handlerStats), false, false},
          {"/listeners", "print listener addresses", MAKE_ADMIN_HANDLER(handlerListenerInfo), false,
           false},
          {"/runtime", "print runtime values", MAKE_ADMIN_HANDLER(handlerRuntime), false, false},
          {"/hystrix_event_stream", "send hystrix event stream",
           MAKE_ADMIN_HANDLER(handlerHystrixEventStream), false, false}},
      listener_stats_(
          Http::ConnectionManagerImpl::generateListenerStats("http.admin.", listener_scope)) {

  if (!address_out_path.empty()) {
    std::ofstream address_out_file(address_out_path);
    if (!address_out_file) {
      ENVOY_LOG(critical, "cannot open admin address output file {} for writing.",
                address_out_path);
    } else {
      address_out_file << socket_->localAddress()->asString();
    }
  }

  access_logs_.emplace_back(new AccessLog::FileAccessLog(
      access_log_path, {}, AccessLog::AccessLogFormatUtils::defaultAccessLogFormatter(),
      server.accessLogManager()));
}

Http::ServerConnectionPtr AdminImpl::createCodec(Network::Connection& connection,
                                                 const Buffer::Instance&,
                                                 Http::ServerConnectionCallbacks& callbacks) {
  return Http::ServerConnectionPtr{
      new Http::Http1::ServerConnectionImpl(connection, callbacks, Http::Http1Settings())};
}

bool AdminImpl::createFilterChain(Network::Connection& connection) {
  connection.addReadFilter(Network::ReadFilterSharedPtr{new Http::ConnectionManagerImpl(
      *this, server_.drainManager(), server_.random(), server_.httpTracer(), server_.runtime(),
      server_.localInfo(), server_.clusterManager())});
  return true;
}

void AdminImpl::createFilterChain(Http::FilterChainFactoryCallbacks& callbacks) {
  callbacks.addStreamDecoderFilter(Http::StreamDecoderFilterSharedPtr{new AdminFilter(*this)});
}

Http::Code AdminImpl::runCallback(const std::string& path_and_query,
                                  Http::HeaderMap& response_headers, Buffer::Instance& response,
                                  FilterData* filter_data) {
  Http::Code code = Http::Code::OK;
  bool found_handler = false;

  std::string::size_type query_index = path_and_query.find('?');
  if (query_index == std::string::npos) {
    query_index = path_and_query.size();
  }

  for (const UrlHandler& handler : handlers_) {
    if (path_and_query.compare(0, query_index, handler.prefix_) == 0) {
      code = handler.handler_(path_and_query, response_headers, response, filter_data);
      found_handler = true;
      break;
    }
  }

  if (!found_handler) {
    // Extra space is emitted below to have "invalid path." be a separate sentence in the
    // 404 output from "admin commands are:" in handlerHelp.
    response.add("invalid path. ");
    handlerHelp(path_and_query, response_headers, response, filter_data);
    code = Http::Code::NotFound;
  }

  return code;
}

std::vector<const AdminImpl::UrlHandler*> AdminImpl::sortedHandlers() const {
  std::vector<const UrlHandler*> sorted_handlers;
  for (const UrlHandler& handler : handlers_) {
    sorted_handlers.push_back(&handler);
  }
  // Note: it's generally faster to sort a vector with std::vector than to construct a std::map.
  std::sort(sorted_handlers.begin(), sorted_handlers.end(),
            [&](const UrlHandler* h1, const UrlHandler* h2) { return h1->prefix_ < h2->prefix_; });
  return sorted_handlers;
}

Http::Code AdminImpl::handlerHelp(const std::string&, Http::HeaderMap&,
                                  Buffer::Instance& response, FilterData*) {
  response.add("admin commands are:\n");

  // Prefix order is used during searching, but for printing do them in alpha order.
  for (const UrlHandler* handler : sortedHandlers()) {
    response.add(fmt::format("  {}: {}\n", handler->prefix_, handler->help_text_));
  }
  return Http::Code::OK;
}

Http::Code AdminImpl::handlerAdminHome(const std::string&, Http::HeaderMap& response_headers,
                                       Buffer::Instance& response, FilterData*) {
  response_headers.insertContentType().value().setReference(
      Http::Headers::get().ContentTypeValues.Html);

  response.add(absl::StrReplaceAll(AdminHtmlStart, {{"@FAVICON@", EnvoyFavicon}}));

  // Prefix order is used during searching, but for printing do them in alpha order.
  for (const UrlHandler* handler : sortedHandlers()) {
    const std::string& url = handler->prefix_;

    // For handlers that mutate state, render the link as a button in a POST form,
    // rather than an anchor tag. This should discourage crawlers that find the /
    // page from accidentally mutating all the server state by GETting all the hrefs.
    const char* link_format =
        handler->mutates_server_state_
            ? "<form action='{}' method='post' class='home-form'><button>{}</button></form>"
            : "<a href='{}'>{}</a>";
    const std::string link = fmt::format(link_format, url, url);

    // Handlers are all specified by statically above, and are thus trusted and do
    // not require escaping.
    response.add(fmt::format("<tr class='home-row'><td class='home-data'>{}</td>"
                             "<td class='home-data'>{}</td></tr>\n",
                             link, Html::Utility::sanitize(handler->help_text_)));
  }
  response.add(AdminHtmlEnd);
  return Http::Code::OK;
}

const Network::Address::Instance& AdminImpl::localAddress() {
  return *server_.localInfo().address();
}

bool AdminImpl::addHandler(const std::string& prefix, const std::string& help_text,
                           HandlerCb callback, bool removable, bool mutates_state) {
  // Sanitize prefix and help_text to ensure no XSS can be injected, as
  // we are injecting these strings into HTML that runs in a domain that
  // can mutate Envoy server state. Also rule out some characters that
  // make no sense as part of a URL path: ? and :.
  const std::string::size_type pos = prefix.find_first_of("&\"'<>?:");
  if (pos != std::string::npos) {
    ENVOY_LOG(error, "filter \"{}\" contains invalid character '{}'", prefix[pos]);
    return false;
  }

  auto it = std::find_if(handlers_.cbegin(), handlers_.cend(),
                         [&prefix](const UrlHandler& entry) { return prefix == entry.prefix_; });
  if (it == handlers_.end()) {
    handlers_.push_back({prefix, help_text, callback, removable, mutates_state});
    return true;
  }
  return false;
}

bool AdminImpl::removeHandler(const std::string& prefix) {
  const uint size_before_removal = handlers_.size();
  handlers_.remove_if(
      [&prefix](const UrlHandler& entry) { return prefix == entry.prefix_ && entry.removable_; });
  if (handlers_.size() != size_before_removal) {
    return true;
  }
  return false;
}

void HystrixHandler::updateHystrixRollingWindow(HystrixData* hystrix_data,
    Server::Instance& server) {
  hystrix_data->stats_->incCounter();

  for (const Stats::CounterSharedPtr& counter : server.stats().counters()) {
    // we save all upstream_rq stats. could be more specific.
    if (counter->name().find("upstream_rq_") != std::string::npos) {
      hystrix_data->stats_->pushNewValue(counter->name(), counter->value());
    }
  }
}

void HystrixHandler::prepareAndSendHystrixStream(HystrixData* hystrix_data,
    Server::Instance& server) {
  updateHystrixRollingWindow(hystrix_data,server);

  std::stringstream ss;

  for (auto& cluster : server.clusterManager().clusters()) {
    hystrix_data->stats_-> getHystrixClusterStats(ss,
        cluster.second.get().info()->name(),
        cluster.second.get().info()->resourceManager(
            Upstream::ResourcePriority::Default).pendingRequests().max(),
            cluster.second.get().prioritySet().hostSetsPerPriority().size());
  }

  Buffer::OwnedImpl data;
  data.add(ss.str());

  // using write() since we are sending network level
  // is there an alternative to the const_cast?
  (const_cast<Network::Connection*>((hystrix_data->callbacks_)->connection()))->write(data);

  // TODO: move this outside to fixed place?
  const auto ms = std::chrono::milliseconds(
      Stats::HYSTRIX_ROLLING_WINDOW_IN_MS/Stats::HYSTRIX_NUM_OF_BUCKETS);

  // restart timer
  hystrix_data->data_timer_->enableTimer(ms);
}

void HystrixHandler::sendKeepAlivePing(HystrixData* hystrix_data) {
  Buffer::OwnedImpl data;
  data.add(":\n\n");

  // using write() since we are sending network level
  // is there an alternative to the const_cast?
  (const_cast<Network::Connection*>((hystrix_data->callbacks_)->connection()))->write(data);

  // TODO: move this outside to fixed place?
  const auto ms = std::chrono::milliseconds(Stats::HYSTRIX_PING_INTERVAL_IN_MS);

  // restart timer
  hystrix_data->ping_timer_->enableTimer(ms);
}

} // namespace Server
} // namespace Envoy<|MERGE_RESOLUTION|>--- conflicted
+++ resolved
@@ -506,14 +506,8 @@
   return Http::Code::OK;
 }
 
-<<<<<<< HEAD
 Http::Code AdminImpl::handlerRuntime(const std::string& url, Http::HeaderMap& response_headers,
-                                     Buffer::Instance& response, FilterData*) {
-=======
-Http::Code AdminImpl::handlerHystrixEventStream(const std::string& url,  Http::HeaderMap& ,//response_headers,
-                                                Buffer::Instance&,
-                                                FilterData* filter_data) {
->>>>>>> f0a2f651
+                                     Buffer::Instance& response) {
   Http::Code rc = Http::Code::OK;
   const Http::Utility::QueryParams params = Http::Utility::parseQueryString(url);
   const auto& entries = server_.runtime().snapshot().getAll();
@@ -534,55 +528,7 @@
       rc = Http::Code::BadRequest;
     }
   }
-}
-
-Http::Code AdminImpl::handlerHystrixEventStream(const std::string& url, Http::HeaderMap& ,
-                                                  Buffer::Instance&, FilterData* filter_data) {
-  Http::Code rc = Http::Code::OK;
-
-  // sending our own OK since dashboard doesn't work with Nosniff header
-  Http::HeaderMapPtr headers{
-    new Http::HeaderMapImpl{{Http::Headers::get().Status, std::to_string(enumToInt(rc))},
-      {Http::Headers::get().ContentType,  Http::Headers::get().ContentTypeValues.TextEventStream},
-      {Http::Headers::get().CacheControl, Http::Headers::get().CacheControlValues.NoCache},
-      {Http::Headers::get().Connection,   Http::Headers::get().ConnectionValues.Close},
-<<<<<<< HEAD
-      {Http::Headers::get().AccessControlAllowHeaders,
-          Http::Headers::get().AccessControlAllowHeadersValue.AccessControlAllowHeadersHystrix},
-=======
-      {Http::Headers::get().AccessControlAllowHeaders, Http::Headers::get().AccessControlAllowHeadersValue.AccessControlAllowHeadersHystrix},
->>>>>>> f0a2f651
-      {Http::Headers::get().AccessControlAllowOrigin, "*"},
-      {Http::Headers::get().NoChunks, "0"} // parameter to encodeHeaders
-    }};
-
-  HystrixData* hystrix_data = dynamic_cast<HystrixData*>(filter_data);
-  if (!hystrix_data)
-	  return Http::Code::InternalServerError;
-
-  // send response
-  hystrix_data->callbacks_->encodeHeaders(std::move(headers), false);
-
-  // start streaming
-  hystrix_data->data_timer_ =
-		  hystrix_data->callbacks_->dispatcher().createTimer(
-          [this,hystrix_data]() -> void {
-    HystrixHandler::prepareAndSendHystrixStream(hystrix_data,server_); });
-  hystrix_data->data_timer_->enableTimer(
-      std::chrono::milliseconds(Stats::HYSTRIX_ROLLING_WINDOW_IN_MS/Stats::HYSTRIX_NUM_OF_BUCKETS));
-
-  // start keep alive ping
-  hystrix_data->ping_timer_ =
-	hystrix_data->callbacks_->dispatcher().createTimer(
-    [this,hystrix_data]() -> void { HystrixHandler::sendKeepAlivePing(hystrix_data); });
-
-  hystrix_data->ping_timer_->enableTimer(std::chrono::milliseconds(Stats::HYSTRIX_PING_INTERVAL_IN_MS));
-
-  ENVOY_LOG(debug, "start sending data to hystrix dashboard on port {}" ,
-      hystrix_data->callbacks_->connection()->localAddress()->asString());
-
-<<<<<<< HEAD
-  return Http::Code::OK;
+  return rc;
 }
 
 const std::vector<std::pair<std::string, Runtime::Snapshot::Entry>> AdminImpl::sortedRuntime(
@@ -626,10 +572,49 @@
   rapidjson::PrettyWriter<StringBuffer> writer(strbuf);
   document.Accept(writer);
   return strbuf.GetString();
-=======
-  //response.add("");  // needed?
+}
+
+Http::Code AdminImpl::handlerHystrixEventStream(const std::string& url, Http::HeaderMap& ,
+                                                  Buffer::Instance&, FilterData* filter_data) {
+  Http::Code rc = Http::Code::OK;
+
+  // sending our own OK since dashboard doesn't work with Nosniff header
+  Http::HeaderMapPtr headers{
+    new Http::HeaderMapImpl{{Http::Headers::get().Status, std::to_string(enumToInt(rc))},
+      {Http::Headers::get().ContentType,  Http::Headers::get().ContentTypeValues.TextEventStream},
+      {Http::Headers::get().CacheControl, Http::Headers::get().CacheControlValues.NoCache},
+      {Http::Headers::get().Connection,   Http::Headers::get().ConnectionValues.Close},
+      {Http::Headers::get().AccessControlAllowHeaders,
+          Http::Headers::get().AccessControlAllowHeadersValue.AccessControlAllowHeadersHystrix},
+      {Http::Headers::get().AccessControlAllowOrigin, "*"},
+      {Http::Headers::get().NoChunks, "0"} // parameter to encodeHeaders
+    }};
+
+  HystrixData* hystrix_data = dynamic_cast<HystrixData*>(filter_data);
+  if (!hystrix_data)
+	  return Http::Code::InternalServerError;
+
+  // send response
+  hystrix_data->callbacks_->encodeHeaders(std::move(headers), false);
+
+  // start streaming
+  hystrix_data->data_timer_ =
+		  hystrix_data->callbacks_->dispatcher().createTimer(
+          [this,hystrix_data]() -> void {
+    HystrixHandler::prepareAndSendHystrixStream(hystrix_data,server_); });
+  hystrix_data->data_timer_->enableTimer(
+      std::chrono::milliseconds(Stats::HYSTRIX_ROLLING_WINDOW_IN_MS/Stats::HYSTRIX_NUM_OF_BUCKETS));
+
+  // start keep alive ping
+  hystrix_data->ping_timer_ =
+	hystrix_data->callbacks_->dispatcher().createTimer(
+    [this,hystrix_data]() -> void { HystrixHandler::sendKeepAlivePing(hystrix_data); });
+
+  hystrix_data->ping_timer_->enableTimer(std::chrono::milliseconds(Stats::HYSTRIX_PING_INTERVAL_IN_MS));
+
+  ENVOY_LOG(debug, "start sending data to hystrix dashboard on port {}" ,
+      hystrix_data->callbacks_->connection()->localAddress()->asString());
   return rc;
->>>>>>> f0a2f651
 }
 
 void AdminFilter::onComplete() {
