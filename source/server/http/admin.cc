--- conflicted
+++ resolved
@@ -219,11 +219,7 @@
 }
 
 Http::Code AdminImpl::handlerClusters(const std::string&, Http::HeaderMap&,
-<<<<<<< HEAD
-                                      Buffer::Instance& response) {
-=======
                                       Buffer::Instance& response, FilterData*) {
->>>>>>> f80bf27b
   response.add(fmt::format("version_info::{}\n", server_.clusterManager().versionInfo()));
 
   for (auto& cluster : server_.clusterManager().clusters()) {
@@ -280,11 +276,7 @@
 }
 
 Http::Code AdminImpl::handlerCpuProfiler(const std::string& url, Http::HeaderMap&,
-<<<<<<< HEAD
-                                         Buffer::Instance& response) {
-=======
                                          Buffer::Instance& response, FilterData*) {
->>>>>>> f80bf27b
   Http::Utility::QueryParams query_params = Http::Utility::parseQueryString(url);
   if (query_params.size() != 1 || query_params.begin()->first != "enable" ||
       (query_params.begin()->second != "y" && query_params.begin()->second != "n")) {
@@ -308,43 +300,27 @@
 }
 
 Http::Code AdminImpl::handlerHealthcheckFail(const std::string&, Http::HeaderMap&,
-<<<<<<< HEAD
-                                             Buffer::Instance& response) {
-=======
                                              Buffer::Instance& response, FilterData*) {
->>>>>>> f80bf27b
   server_.failHealthcheck(true);
   response.add("OK\n");
   return Http::Code::OK;
 }
 
 Http::Code AdminImpl::handlerHealthcheckOk(const std::string&, Http::HeaderMap&,
-<<<<<<< HEAD
-                                           Buffer::Instance& response) {
-=======
                                            Buffer::Instance& response, FilterData*) {
->>>>>>> f80bf27b
   server_.failHealthcheck(false);
   response.add("OK\n");
   return Http::Code::OK;
 }
 
 Http::Code AdminImpl::handlerHotRestartVersion(const std::string&, Http::HeaderMap&,
-<<<<<<< HEAD
-                                               Buffer::Instance& response) {
-=======
                                                Buffer::Instance& response, FilterData*) {
->>>>>>> f80bf27b
   response.add(server_.hotRestart().version());
   return Http::Code::OK;
 }
 
 Http::Code AdminImpl::handlerLogging(const std::string& url, Http::HeaderMap&,
-<<<<<<< HEAD
-                                     Buffer::Instance& response) {
-=======
                                      Buffer::Instance& response, FilterData*) {
->>>>>>> f80bf27b
   Http::Utility::QueryParams query_params = Http::Utility::parseQueryString(url);
 
   Http::Code rc = Http::Code::OK;
@@ -370,11 +346,7 @@
 }
 
 Http::Code AdminImpl::handlerResetCounters(const std::string&, Http::HeaderMap&,
-<<<<<<< HEAD
-                                           Buffer::Instance& response) {
-=======
                                            Buffer::Instance& response, FilterData*) {
->>>>>>> f80bf27b
   for (const Stats::CounterSharedPtr& counter : server_.stats().counters()) {
     counter->reset();
   }
@@ -384,11 +356,7 @@
 }
 
 Http::Code AdminImpl::handlerServerInfo(const std::string&, Http::HeaderMap&,
-<<<<<<< HEAD
-                                        Buffer::Instance& response) {
-=======
                                         Buffer::Instance& response, FilterData*) {
->>>>>>> f80bf27b
   time_t current_time = time(nullptr);
   response.add(fmt::format("envoy {} {} {} {} {}\n", VersionInfo::version(),
                            server_.healthCheckFailed() ? "draining" : "live",
@@ -399,11 +367,7 @@
 }
 
 Http::Code AdminImpl::handlerStats(const std::string& url, Http::HeaderMap& response_headers,
-<<<<<<< HEAD
-                                   Buffer::Instance& response) {
-=======
                                    Buffer::Instance& response, FilterData*) {
->>>>>>> f80bf27b
   // We currently don't support timers locally (only via statsd) so just group all the counters
   // and gauges together, alpha sort them, and spit them out.
   Http::Code rc = Http::Code::OK;
@@ -505,22 +469,14 @@
 }
 
 Http::Code AdminImpl::handlerQuitQuitQuit(const std::string&, Http::HeaderMap&,
-<<<<<<< HEAD
-                                          Buffer::Instance& response) {
-=======
                                           Buffer::Instance& response, FilterData*) {
->>>>>>> f80bf27b
   server_.shutdown();
   response.add("OK\n");
   return Http::Code::OK;
 }
 
 Http::Code AdminImpl::handlerListenerInfo(const std::string&, Http::HeaderMap& response_headers,
-<<<<<<< HEAD
-                                          Buffer::Instance& response) {
-=======
                                           Buffer::Instance& response, FilterData*) {
->>>>>>> f80bf27b
   response_headers.insertContentType().value().setReference(
       Http::Headers::get().ContentTypeValues.Json);
   std::list<std::string> listeners;
@@ -532,11 +488,7 @@
 }
 
 Http::Code AdminImpl::handlerCerts(const std::string&, Http::HeaderMap&,
-<<<<<<< HEAD
-                                   Buffer::Instance& response) {
-=======
                                    Buffer::Instance& response, FilterData*) {
->>>>>>> f80bf27b
   // This set is used to track distinct certificates. We may have multiple listeners, upstreams, etc
   // using the same cert.
   std::unordered_set<std::string> context_info_set;
@@ -576,9 +528,6 @@
       rc = Http::Code::BadRequest;
     }
   }
-<<<<<<< HEAD
-
-=======
   return rc;
 }
 
@@ -665,51 +614,7 @@
 
   ENVOY_LOG(debug, "start sending data to hystrix dashboard on port {}" ,
       hystrix_data->callbacks_->connection()->localAddress()->asString());
->>>>>>> f80bf27b
   return rc;
-}
-
-const std::vector<std::pair<std::string, Runtime::Snapshot::Entry>> AdminImpl::sortedRuntime(
-    const std::unordered_map<std::string, const Runtime::Snapshot::Entry>& entries) {
-  std::vector<std::pair<std::string, Runtime::Snapshot::Entry>> pairs(entries.begin(),
-                                                                      entries.end());
-
-  std::sort(pairs.begin(), pairs.end(),
-            [](const std::pair<std::string, const Runtime::Snapshot::Entry>& a,
-               const std::pair<std::string, const Runtime::Snapshot::Entry>& b) -> bool {
-              return a.first < b.first;
-            });
-
-  return pairs;
-}
-
-std::string AdminImpl::runtimeAsJson(
-    const std::vector<std::pair<std::string, Runtime::Snapshot::Entry>>& entries) {
-  rapidjson::Document document;
-  document.SetObject();
-  rapidjson::Value entries_array(rapidjson::kArrayType);
-  rapidjson::Document::AllocatorType& allocator = document.GetAllocator();
-  for (const auto& entry : entries) {
-    Value entry_obj;
-    entry_obj.SetObject();
-
-    entry_obj.AddMember("name", {entry.first.c_str(), allocator}, allocator);
-
-    Value entry_value;
-    if (entry.second.uint_value_.valid()) {
-      entry_value.SetUint64(entry.second.uint_value_.value());
-    } else {
-      entry_value.SetString(entry.second.string_value_.c_str(), allocator);
-    }
-    entry_obj.AddMember("value", entry_value, allocator);
-
-    entries_array.PushBack(entry_obj, allocator);
-  }
-  document.AddMember("runtime", entries_array, allocator);
-  rapidjson::StringBuffer strbuf;
-  rapidjson::PrettyWriter<StringBuffer> writer(strbuf);
-  document.Accept(writer);
-  return strbuf.GetString();
 }
 
 void AdminFilter::onComplete() {
@@ -718,9 +623,6 @@
 
   Buffer::OwnedImpl response;
   Http::HeaderMapPtr header_map{new Http::HeaderMapImpl};
-<<<<<<< HEAD
-  Http::Code code = parent_.runCallback(path, *header_map, response);
-=======
   Http::Code code;
   if (path.find("/hystrix_event_stream") == std::string::npos)
   {
@@ -734,7 +636,6 @@
     return;
   }
 
->>>>>>> f80bf27b
   header_map->insertStatus().value(std::to_string(enumToInt(code)));
   const auto& headers = Http::Headers::get();
   if (header_map->ContentType() == nullptr) {
@@ -762,7 +663,7 @@
 AdminImpl::AdminImpl(const std::string& access_log_path, const std::string& profile_path,
                      const std::string& address_out_path,
                      Network::Address::InstanceConstSharedPtr address, Server::Instance& server,
-                     Stats::ScopePtr&& listener_scope)
+                     Stats::Scope& listener_scope)
     : server_(server), profile_path_(profile_path),
       socket_(new Network::TcpListenSocket(address, true)),
       stats_(Http::ConnectionManagerImpl::generateStats("http.admin.", server_.stats())),
@@ -794,16 +695,11 @@
           {"/stats", "print server stats", MAKE_ADMIN_HANDLER(handlerStats), false, false},
           {"/listeners", "print listener addresses", MAKE_ADMIN_HANDLER(handlerListenerInfo), false,
            false},
-<<<<<<< HEAD
-          {"/runtime", "print runtime values", MAKE_ADMIN_HANDLER(handlerRuntime), false, false}},
-      listener_(*this, std::move(listener_scope)) {
-=======
           {"/runtime", "print runtime values", MAKE_ADMIN_HANDLER(handlerRuntime), false, false},
           {"/hystrix_event_stream", "send hystrix event stream",
            MAKE_ADMIN_HANDLER(handlerHystrixEventStream), false, false}},
       listener_stats_(
           Http::ConnectionManagerImpl::generateListenerStats("http.admin.", listener_scope)) {
->>>>>>> f80bf27b
 
   if (!address_out_path.empty()) {
     std::ofstream address_out_file(address_out_path);
@@ -827,7 +723,7 @@
       new Http::Http1::ServerConnectionImpl(connection, callbacks, Http::Http1Settings())};
 }
 
-bool AdminImpl::createNetworkFilterChain(Network::Connection& connection) {
+bool AdminImpl::createFilterChain(Network::Connection& connection) {
   connection.addReadFilter(Network::ReadFilterSharedPtr{new Http::ConnectionManagerImpl(
       *this, server_.drainManager(), server_.random(), server_.httpTracer(), server_.runtime(),
       server_.localInfo(), server_.clusterManager())});
@@ -839,12 +735,8 @@
 }
 
 Http::Code AdminImpl::runCallback(const std::string& path_and_query,
-<<<<<<< HEAD
-                                  Http::HeaderMap& response_headers, Buffer::Instance& response) {
-=======
                                   Http::HeaderMap& response_headers, Buffer::Instance& response,
                                   FilterData* filter_data) {
->>>>>>> f80bf27b
   Http::Code code = Http::Code::OK;
   bool found_handler = false;
 
@@ -855,7 +747,7 @@
 
   for (const UrlHandler& handler : handlers_) {
     if (path_and_query.compare(0, query_index, handler.prefix_) == 0) {
-      code = handler.handler_(path_and_query, response_headers, response);
+      code = handler.handler_(path_and_query, response_headers, response, filter_data);
       found_handler = true;
       break;
     }
@@ -865,7 +757,7 @@
     // Extra space is emitted below to have "invalid path." be a separate sentence in the
     // 404 output from "admin commands are:" in handlerHelp.
     response.add("invalid path. ");
-    handlerHelp(path_and_query, response_headers, response);
+    handlerHelp(path_and_query, response_headers, response, filter_data);
     code = Http::Code::NotFound;
   }
 
@@ -884,11 +776,7 @@
 }
 
 Http::Code AdminImpl::handlerHelp(const std::string&, Http::HeaderMap&,
-<<<<<<< HEAD
-                                  Buffer::Instance& response) {
-=======
                                   Buffer::Instance& response, FilterData*) {
->>>>>>> f80bf27b
   response.add("admin commands are:\n");
 
   // Prefix order is used during searching, but for printing do them in alpha order.
@@ -899,11 +787,7 @@
 }
 
 Http::Code AdminImpl::handlerAdminHome(const std::string&, Http::HeaderMap& response_headers,
-<<<<<<< HEAD
-                                       Buffer::Instance& response) {
-=======
                                        Buffer::Instance& response, FilterData*) {
->>>>>>> f80bf27b
   response_headers.insertContentType().value().setReference(
       Http::Headers::get().ContentTypeValues.Html);
 
@@ -967,8 +851,6 @@
   return false;
 }
 
-<<<<<<< HEAD
-=======
 void HystrixHandler::updateHystrixRollingWindow(HystrixData* hystrix_data,
     Server::Instance& server) {
   hystrix_data->stats_->incCounter();
@@ -1025,6 +907,5 @@
   hystrix_data->ping_timer_->enableTimer(ms);
 }
 
->>>>>>> f80bf27b
 } // namespace Server
 } // namespace Envoy