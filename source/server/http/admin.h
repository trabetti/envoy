#pragma once

#include <chrono>
#include <list>
#include <string>

#include "envoy/http/filter.h"
#include "envoy/network/listen_socket.h"
#include "envoy/server/admin.h"
#include "envoy/server/instance.h"
#include "envoy/upstream/outlier_detection.h"
#include "envoy/upstream/resource_manager.h"

#include "common/common/logger.h"
#include "common/common/macros.h"
#include "common/http/conn_manager_impl.h"
#include "common/http/date_provider_impl.h"
#include "common/http/utility.h"
#include "common/stats/hystrix_stats.h"

#include "server/config/network/http_connection_manager.h"

namespace Envoy {
namespace Server {

/**
 * Implementation of Server::admin.
 */
class AdminImpl : public Admin,
                  public Network::FilterChainFactory,
                  public Http::FilterChainFactory,
                  public Http::ConnectionManagerConfig,
                  Logger::Loggable<Logger::Id::admin> {
public:
  AdminImpl(const std::string& access_log_path, const std::string& profiler_path,
            const std::string& address_out_path, Network::Address::InstanceConstSharedPtr address,
            Server::Instance& server, Stats::Scope& listener_scope);

  Http::Code runCallback(const std::string& path_and_query, Http::HeaderMap& response_headers,
<<<<<<< HEAD
                         Buffer::Instance& response, Http::StreamDecoderFilterCallbacks* callbacks);
=======
                         Buffer::Instance& response);
>>>>>>> bb4734cf
  const Network::ListenSocket& socket() override { return *socket_; }
  Network::ListenSocket& mutable_socket() { return *socket_; }

  // Server::Admin
  bool addHandler(const std::string& prefix, const std::string& help_text, HandlerCb callback,
                  bool removable) override;
  bool removeHandler(const std::string& prefix) override;

  // Network::FilterChainFactory
  bool createFilterChain(Network::Connection& connection) override;

  // Http::FilterChainFactory
  void createFilterChain(Http::FilterChainFactoryCallbacks& callbacks) override;

  // Http::ConnectionManagerConfig
  const std::list<AccessLog::InstanceSharedPtr>& accessLogs() override { return access_logs_; }
  Http::ServerConnectionPtr createCodec(Network::Connection& connection,
                                        const Buffer::Instance& data,
                                        Http::ServerConnectionCallbacks& callbacks) override;
  Http::DateProvider& dateProvider() override { return date_provider_; }
  std::chrono::milliseconds drainTimeout() override { return std::chrono::milliseconds(100); }
  Http::FilterChainFactory& filterFactory() override { return *this; }
  bool generateRequestId() override { return false; }
  const Optional<std::chrono::milliseconds>& idleTimeout() override { return idle_timeout_; }
  Router::RouteConfigProvider& routeConfigProvider() override { return route_config_provider_; }
  const std::string& serverName() override {
    return Server::Configuration::HttpConnectionManagerConfig::DEFAULT_SERVER_STRING;
  }
  Http::ConnectionManagerStats& stats() override { return stats_; }
  Http::ConnectionManagerTracingStats& tracingStats() override { return tracing_stats_; }
  bool useRemoteAddress() override { return true; }
  Http::ForwardClientCertType forwardClientCert() override {
    return Http::ForwardClientCertType::Sanitize;
  }
  const std::vector<Http::ClientCertDetailsType>& setCurrentClientCertDetails() const override {
    return set_current_client_cert_details_;
  }
  const Network::Address::Instance& localAddress() override;
  const Optional<std::string>& userAgent() override { return user_agent_; }
  const Http::TracingConnectionManagerConfig* tracingConfig() override { return nullptr; }
  Http::ConnectionManagerListenerStats& listenerStats() override { return listener_stats_; }

private:
  /**
   * Individual admin handler including prefix, help text, and callback.
   */
  struct UrlHandler {
    const std::string prefix_;
    const std::string help_text_;
    const HandlerCb handler_;
    const bool removable_;
  };

  /**
   * Implementation of RouteConfigProvider that returns a static null route config.
   */
  struct NullRouteConfigProvider : public Router::RouteConfigProvider {
    NullRouteConfigProvider();

    // Router::RouteConfigProvider
    Router::ConfigConstSharedPtr config() override { return config_; }
    const std::string versionInfo() const override { CONSTRUCT_ON_FIRST_USE(std::string, ""); }

    Router::ConfigConstSharedPtr config_;
  };

  /**
   * Attempt to change the log level of a logger or all loggers
   * @param params supplies the incoming endpoint query params.
   * @return TRUE if level change succeeded, FALSE otherwise.
   */
  bool changeLogLevel(const Http::Utility::QueryParams& params);
  void addCircuitSettings(const std::string& cluster_name, const std::string& priority_str,
                          Upstream::ResourceManager& resource_manager, Buffer::Instance& response);
  void addOutlierInfo(const std::string& cluster_name,
                      const Upstream::Outlier::Detector* outlier_detector,
                      Buffer::Instance& response);
  static std::string statsAsJson(const std::map<std::string, uint64_t>& all_stats);
  static void statsAsPrometheus(const std::list<Stats::CounterSharedPtr>& counters,
                                const std::list<Stats::GaugeSharedPtr>& gauges,
                                Buffer::Instance& response);
  static std::string sanitizePrometheusName(const std::string& name);
  static std::string formatTagsForPrometheus(const std::vector<Stats::Tag>& tags);
  static std::string prometheusMetricName(const std::string& extractedName);

  void addStringToStream(std::string key, std::string value, std::stringstream& info);
  void addIntToStream(std::string key, uint64_t value, std::stringstream& info);
  void addInfoToStream(std::string key, std::string value, std::stringstream& info);
  void addHystrixThreadPool(std::stringstream& ss);
  void addHystrixCommand(std::stringstream& ss);
  void updateHystrixRollingWindow();
  void prepareAndSendHystrixStream(Http::StreamDecoderFilterCallbacks* callbacks);
  void sendKeepAlivePing(Http::StreamDecoderFilterCallbacks* callbacks);
//  const std::string buildTagStr(const std::vector<Stats::Tag>& tags); // copied from statsd
  /**
   * URL handlers.
   */
  Http::Code handlerAdminHome(const std::string& path_and_query, Http::HeaderMap& response_headers,
<<<<<<< HEAD
                              Buffer::Instance& response, Http::StreamDecoderFilterCallbacks* callbacks);
  Http::Code handlerCerts(const std::string& path_and_query, Http::HeaderMap& response_headers,
                          Buffer::Instance& response, Http::StreamDecoderFilterCallbacks* callbacks);
  Http::Code handlerClusters(const std::string& path_and_query, Http::HeaderMap& response_headers,
                             Buffer::Instance& response, Http::StreamDecoderFilterCallbacks* callbacks);
  Http::Code handlerCpuProfiler(const std::string& path_and_query,
                                Http::HeaderMap& response_headers, Buffer::Instance& response
                                , Http::StreamDecoderFilterCallbacks* callbacks);
  Http::Code handlerHealthcheckFail(const std::string& path_and_query,
                                    Http::HeaderMap& response_headers, Buffer::Instance& response
                                    , Http::StreamDecoderFilterCallbacks* callbacks);
  Http::Code handlerHealthcheckOk(const std::string& path_and_query,
                                  Http::HeaderMap& response_headers, Buffer::Instance& response
                                  , Http::StreamDecoderFilterCallbacks* callbacks);
  Http::Code handlerHelp(const std::string& path_and_query, Http::HeaderMap& response_headers,
                         Buffer::Instance& response, Http::StreamDecoderFilterCallbacks* callbacks);
  Http::Code handlerHotRestartVersion(const std::string& path_and_query,
                                      Http::HeaderMap& response_headers,
                                      Buffer::Instance& response, Http::StreamDecoderFilterCallbacks* callbacks);
  Http::Code handlerListenerInfo(const std::string& path_and_query,
                                 Http::HeaderMap& response_headers, Buffer::Instance& response
                                 , Http::StreamDecoderFilterCallbacks* callbacks);
  Http::Code handlerLogging(const std::string& path_and_query, Http::HeaderMap& response_headers,
                            Buffer::Instance& response, Http::StreamDecoderFilterCallbacks* callbacks);
  Http::Code handlerMain(const std::string& path, Buffer::Instance& response, 
  Http::StreamDecoderFilterCallbacks* callbacks);
  Http::Code handlerQuitQuitQuit(const std::string& path_and_query,
                                 Http::HeaderMap& response_headers, Buffer::Instance& response, Http::StreamDecoderFilterCallbacks* callbacks);
  Http::Code handlerResetCounters(const std::string& path_and_query,
                                  Http::HeaderMap& response_headers, Buffer::Instance& response, Http::StreamDecoderFilterCallbacks* callbacks);
  Http::Code handlerServerInfo(const std::string& path_and_query, Http::HeaderMap& response_headers,
                               Buffer::Instance& response, Http::StreamDecoderFilterCallbacks* callbacks);
  Http::Code handlerStats(const std::string& path_and_query, Http::HeaderMap& response_headers,
                          Buffer::Instance& response, Http::StreamDecoderFilterCallbacks* callbacks);
  Http::Code handlerHystrixEventStream(const std::string& path_and_query, Buffer::Instance& response, 
  Http::StreamDecoderFilterCallbacks* callbacks);

=======
                              Buffer::Instance& response);
  Http::Code handlerCerts(const std::string& path_and_query, Http::HeaderMap& response_headers,
                          Buffer::Instance& response);
  Http::Code handlerClusters(const std::string& path_and_query, Http::HeaderMap& response_headers,
                             Buffer::Instance& response);
  Http::Code handlerCpuProfiler(const std::string& path_and_query,
                                Http::HeaderMap& response_headers, Buffer::Instance& response);
  Http::Code handlerHealthcheckFail(const std::string& path_and_query,
                                    Http::HeaderMap& response_headers, Buffer::Instance& response);
  Http::Code handlerHealthcheckOk(const std::string& path_and_query,
                                  Http::HeaderMap& response_headers, Buffer::Instance& response);
  Http::Code handlerHelp(const std::string& path_and_query, Http::HeaderMap& response_headers,
                         Buffer::Instance& response);
  Http::Code handlerHotRestartVersion(const std::string& path_and_query,
                                      Http::HeaderMap& response_headers,
                                      Buffer::Instance& response);
  Http::Code handlerListenerInfo(const std::string& path_and_query,
                                 Http::HeaderMap& response_headers, Buffer::Instance& response);
  Http::Code handlerLogging(const std::string& path_and_query, Http::HeaderMap& response_headers,
                            Buffer::Instance& response);
  Http::Code handlerMain(const std::string& path, Buffer::Instance& response);
  Http::Code handlerQuitQuitQuit(const std::string& path_and_query,
                                 Http::HeaderMap& response_headers, Buffer::Instance& response);
  Http::Code handlerResetCounters(const std::string& path_and_query,
                                  Http::HeaderMap& response_headers, Buffer::Instance& response);
  Http::Code handlerServerInfo(const std::string& path_and_query, Http::HeaderMap& response_headers,
                               Buffer::Instance& response);
  Http::Code handlerStats(const std::string& path_and_query, Http::HeaderMap& response_headers,
                          Buffer::Instance& response);
>>>>>>> bb4734cf

  Server::Instance& server_;
  std::list<AccessLog::InstanceSharedPtr> access_logs_;
  const std::string profile_path_;
  Network::ListenSocketPtr socket_;
  Http::ConnectionManagerStats stats_;
  Http::ConnectionManagerTracingStats tracing_stats_;
  NullRouteConfigProvider route_config_provider_;
  std::list<UrlHandler> handlers_;
  Optional<std::chrono::milliseconds> idle_timeout_;
  Optional<std::string> user_agent_;
  Http::SlowDateProviderImpl date_provider_;
  std::vector<Http::ClientCertDetailsType> set_current_client_cert_details_;
  Http::ConnectionManagerListenerStats listener_stats_;
  std::unique_ptr<Stats::HystrixStats> hystrix_stats_;

  Event::TimerPtr hystrix_data_timer_;
  Event::TimerPtr hystrix_ping_timer_;
};

/**
 * A terminal HTTP filter that implements server admin functionality.
 */
class AdminFilter : public Http::StreamDecoderFilter, Logger::Loggable<Logger::Id::admin> {
public:
  AdminFilter(AdminImpl& parent);

  // Http::StreamFilterBase
  void onDestroy() override {}

  // Http::StreamDecoderFilter
  Http::FilterHeadersStatus decodeHeaders(Http::HeaderMap& response_headers,
                                          bool end_stream) override;
  Http::FilterDataStatus decodeData(Buffer::Instance& data, bool end_stream) override;
  Http::FilterTrailersStatus decodeTrailers(Http::HeaderMap& trailers) override;
  void setDecoderFilterCallbacks(Http::StreamDecoderFilterCallbacks& callbacks) override {
    callbacks_ = &callbacks;
  }

private:
  /**
   * Called when an admin request has been completely received.
   */
  void onComplete();

  AdminImpl& parent_;
  Http::StreamDecoderFilterCallbacks* callbacks_{};
  Http::HeaderMap* request_headers_{};
};

} // namespace Server
} // namespace Envoy<|MERGE_RESOLUTION|>--- conflicted
+++ resolved
@@ -37,11 +37,7 @@
             Server::Instance& server, Stats::Scope& listener_scope);
 
   Http::Code runCallback(const std::string& path_and_query, Http::HeaderMap& response_headers,
-<<<<<<< HEAD
                          Buffer::Instance& response, Http::StreamDecoderFilterCallbacks* callbacks);
-=======
-                         Buffer::Instance& response);
->>>>>>> bb4734cf
   const Network::ListenSocket& socket() override { return *socket_; }
   Network::ListenSocket& mutable_socket() { return *socket_; }
 
@@ -140,7 +136,6 @@
    * URL handlers.
    */
   Http::Code handlerAdminHome(const std::string& path_and_query, Http::HeaderMap& response_headers,
-<<<<<<< HEAD
                               Buffer::Instance& response, Http::StreamDecoderFilterCallbacks* callbacks);
   Http::Code handlerCerts(const std::string& path_and_query, Http::HeaderMap& response_headers,
                           Buffer::Instance& response, Http::StreamDecoderFilterCallbacks* callbacks);
@@ -178,38 +173,6 @@
   Http::Code handlerHystrixEventStream(const std::string& path_and_query, Buffer::Instance& response, 
   Http::StreamDecoderFilterCallbacks* callbacks);
 
-=======
-                              Buffer::Instance& response);
-  Http::Code handlerCerts(const std::string& path_and_query, Http::HeaderMap& response_headers,
-                          Buffer::Instance& response);
-  Http::Code handlerClusters(const std::string& path_and_query, Http::HeaderMap& response_headers,
-                             Buffer::Instance& response);
-  Http::Code handlerCpuProfiler(const std::string& path_and_query,
-                                Http::HeaderMap& response_headers, Buffer::Instance& response);
-  Http::Code handlerHealthcheckFail(const std::string& path_and_query,
-                                    Http::HeaderMap& response_headers, Buffer::Instance& response);
-  Http::Code handlerHealthcheckOk(const std::string& path_and_query,
-                                  Http::HeaderMap& response_headers, Buffer::Instance& response);
-  Http::Code handlerHelp(const std::string& path_and_query, Http::HeaderMap& response_headers,
-                         Buffer::Instance& response);
-  Http::Code handlerHotRestartVersion(const std::string& path_and_query,
-                                      Http::HeaderMap& response_headers,
-                                      Buffer::Instance& response);
-  Http::Code handlerListenerInfo(const std::string& path_and_query,
-                                 Http::HeaderMap& response_headers, Buffer::Instance& response);
-  Http::Code handlerLogging(const std::string& path_and_query, Http::HeaderMap& response_headers,
-                            Buffer::Instance& response);
-  Http::Code handlerMain(const std::string& path, Buffer::Instance& response);
-  Http::Code handlerQuitQuitQuit(const std::string& path_and_query,
-                                 Http::HeaderMap& response_headers, Buffer::Instance& response);
-  Http::Code handlerResetCounters(const std::string& path_and_query,
-                                  Http::HeaderMap& response_headers, Buffer::Instance& response);
-  Http::Code handlerServerInfo(const std::string& path_and_query, Http::HeaderMap& response_headers,
-                               Buffer::Instance& response);
-  Http::Code handlerStats(const std::string& path_and_query, Http::HeaderMap& response_headers,
-                          Buffer::Instance& response);
->>>>>>> bb4734cf
-
   Server::Instance& server_;
   std::list<AccessLog::InstanceSharedPtr> access_logs_;
   const std::string profile_path_;
