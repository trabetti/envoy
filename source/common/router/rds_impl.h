--- conflicted
+++ resolved
@@ -165,25 +165,9 @@
       Upstream::ClusterManager& cm, Stats::Scope& scope, const std::string& stat_prefix,
       Init::Manager& init_manager) override;
 
-<<<<<<< HEAD
-private:
-  /**
-   * The handler used in the Admin /routes endpoint. This handler is used to
-   * populate the response Buffer::Instance with information about the currently
-   * loaded dynamic HTTP Route Tables.
-   * @param path_and_query supplies the url path and query-params sent to the Admin endpoint.
-   * @param response_headers enables setting of http headers (eg content-type, cache-control) in
-   * the handler.
-   * @param response supplies the buffer to fill with information.
-   * @return Http::Code OK if the endpoint can parse and operate on the url, NotFound otherwise.
-   */
-  Http::Code handlerRoutes(const std::string& path_and_query, Http::HeaderMap& response_headers,
-                           Buffer::Instance& response, Server::HandlerInfo&);
-=======
   RouteConfigProviderSharedPtr
   getStaticRouteConfigProvider(const envoy::api::v2::RouteConfiguration& route_config,
                                Runtime::Loader& runtime, Upstream::ClusterManager& cm) override;
->>>>>>> aa61c6c3
 
 private:
   ProtobufTypes::MessagePtr dumpRouteConfigs();
