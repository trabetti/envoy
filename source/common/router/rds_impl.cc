--- conflicted
+++ resolved
@@ -205,15 +205,10 @@
   return new_provider;
 };
 
-<<<<<<< HEAD
-Http::Code RouteConfigProviderManagerImpl::handlerRoutes(const std::string& url,
+Http::Code RouteConfigProviderManagerImpl::handlerRoutes(const std::string& url, Http::HeaderMap&,
                                                          Buffer::Instance& response,
 																												 Http::StreamDecoderFilterCallbacks* callbacks) {
   UNREFERENCED_PARAMETER(callbacks);
-=======
-Http::Code RouteConfigProviderManagerImpl::handlerRoutes(const std::string& url, Http::HeaderMap&,
-                                                         Buffer::Instance& response) {
->>>>>>> bb4734cf
   Http::Utility::QueryParams query_params = Http::Utility::parseQueryString(url);
   // If there are no query params, print out all the configured route tables.
   if (query_params.size() == 0) {
