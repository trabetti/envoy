#pragma once

#include <string>

#include "envoy/http/header_map.h"

#include "common/singleton/const_singleton.h"

namespace Envoy {
namespace Http {

/**
 * Constant HTTP headers and values. All lower case.
 */
class HeaderValues {
public:
  const LowerCaseString Accept{"accept"};
  const LowerCaseString AccessControlRequestHeaders{"access-control-request-headers"};
  const LowerCaseString AccessControlRequestMethod{"access-control-request-method"};
  const LowerCaseString AccessControlAllowOrigin{"access-control-allow-origin"};
  const LowerCaseString AccessControlAllowHeaders{"access-control-allow-headers"};
  const LowerCaseString AccessControlAllowMethods{"access-control-allow-methods"};
  const LowerCaseString AccessControlExposeHeaders{"access-control-expose-headers"};
  const LowerCaseString AccessControlMaxAge{"access-control-max-age"};
  const LowerCaseString AccessControlAllowCredentials{"access-control-allow-credentials"};
  const LowerCaseString Authorization{"authorization"};
  const LowerCaseString CacheControl{"cache-control"};
  const LowerCaseString ClientTraceId{"x-client-trace-id"};
  const LowerCaseString Connection{"connection"};
  const LowerCaseString ContentLength{"content-length"};
  const LowerCaseString ContentType{"content-type"};
  const LowerCaseString Cookie{"cookie"};
  const LowerCaseString Date{"date"};
  const LowerCaseString CacheControl{"Cache-Control"};
  const LowerCaseString EnvoyDownstreamServiceCluster{"x-envoy-downstream-service-cluster"};
  const LowerCaseString EnvoyDownstreamServiceNode{"x-envoy-downstream-service-node"};
  const LowerCaseString EnvoyExternalAddress{"x-envoy-external-address"};
  const LowerCaseString EnvoyForceTrace{"x-envoy-force-trace"};
  const LowerCaseString EnvoyImmediateHealthCheckFail{"x-envoy-immediate-health-check-fail"};
  const LowerCaseString EnvoyInternalRequest{"x-envoy-internal"};
  const LowerCaseString EnvoyMaxRetries{"x-envoy-max-retries"};
  const LowerCaseString EnvoyOriginalPath{"x-envoy-original-path"};
  const LowerCaseString EnvoyOverloaded{"x-envoy-overloaded"};
  const LowerCaseString EnvoyRetryOn{"x-envoy-retry-on"};
  const LowerCaseString EnvoyRetryGrpcOn{"x-envoy-retry-grpc-on"};
  const LowerCaseString EnvoyUpstreamAltStatName{"x-envoy-upstream-alt-stat-name"};
  const LowerCaseString EnvoyUpstreamCanary{"x-envoy-upstream-canary"};
  const LowerCaseString EnvoyUpstreamRequestTimeoutAltResponse{
      "x-envoy-upstream-rq-timeout-alt-response"};
  const LowerCaseString EnvoyUpstreamRequestTimeoutMs{"x-envoy-upstream-rq-timeout-ms"};
  const LowerCaseString EnvoyUpstreamRequestPerTryTimeoutMs{
      "x-envoy-upstream-rq-per-try-timeout-ms"};
  const LowerCaseString EnvoyExpectedRequestTimeoutMs{"x-envoy-expected-rq-timeout-ms"};
  const LowerCaseString EnvoyUpstreamServiceTime{"x-envoy-upstream-service-time"};
  const LowerCaseString EnvoyUpstreamHealthCheckedCluster{"x-envoy-upstream-healthchecked-cluster"};
  const LowerCaseString EnvoyDecoratorOperation{"x-envoy-decorator-operation"};
  const LowerCaseString Expect{"expect"};
  const LowerCaseString ForwardedClientCert{"x-forwarded-client-cert"};
  const LowerCaseString ForwardedFor{"x-forwarded-for"};
  const LowerCaseString ForwardedProto{"x-forwarded-proto"};
  const LowerCaseString GrpcMessage{"grpc-message"};
  const LowerCaseString GrpcStatus{"grpc-status"};
  const LowerCaseString GrpcAcceptEncoding{"grpc-accept-encoding"};
  const LowerCaseString Host{":authority"};
  const LowerCaseString NoChunks{":no-chunks"};
  const LowerCaseString HostLegacy{"host"};
  const LowerCaseString KeepAlive{"keep-alive"};
  const LowerCaseString Location{"location"};
  const LowerCaseString Method{":method"};
  const LowerCaseString Origin{"origin"};
  const LowerCaseString OtSpanContext{"x-ot-span-context"};
  const LowerCaseString Path{":path"};
  const LowerCaseString ProxyConnection{"proxy-connection"};
  const LowerCaseString RequestId{"x-request-id"};
  const LowerCaseString Scheme{":scheme"};
  const LowerCaseString Server{"server"};
  const LowerCaseString SetCookie{"set-cookie"};
  const LowerCaseString Status{":status"};
  const LowerCaseString TransferEncoding{"transfer-encoding"};
  const LowerCaseString TE{"te"};
  const LowerCaseString Upgrade{"upgrade"};
  const LowerCaseString UserAgent{"user-agent"};
  const LowerCaseString XB3TraceId{"x-b3-traceid"};
  const LowerCaseString XB3SpanId{"x-b3-spanid"};
  const LowerCaseString XB3ParentSpanId{"x-b3-parentspanid"};
  const LowerCaseString XB3Sampled{"x-b3-sampled"};
  const LowerCaseString XB3Flags{"x-b3-flags"};
  const LowerCaseString XContentTypeOptions{"x-content-type-options"};

  struct {
    const std::string Close{"close"};
    const std::string Upgrade{"upgrade"};
  } ConnectionValues;

  struct {
    const std::string WebSocket{"websocket"};
  } UpgradeValues;

  struct {
    const std::string NoCacheMaxAge0{"no-cache, max-age=0"};
  } CacheControlValues;

  struct {
    const std::string Text{"text/plain"};
<<<<<<< HEAD
    const std::string TextEventStream{"text/event-stream"};
=======
    const std::string TextUtf8{"text/plain; charset=UTF-8"}; // TODO(jmarantz): fold this into Text
    const std::string Html{"text/html; charset=UTF-8"};
>>>>>>> bb4734cf
    const std::string Grpc{"application/grpc"};
    const std::string GrpcWeb{"application/grpc-web"};
    const std::string GrpcWebProto{"application/grpc-web+proto"};
    const std::string GrpcWebText{"application/grpc-web-text"};
    const std::string GrpcWebTextProto{"application/grpc-web-text+proto"};
    const std::string Json{"application/json"};
  } ContentTypeValues;

  struct {
    const std::string True{"true"};
  } EnvoyImmediateHealthCheckFailValues;

  struct {
    const std::string True{"true"};
  } EnvoyInternalRequestValues;

  struct {
    const std::string True{"true"};
  } EnvoyOverloadedValues;

  struct {
    const std::string _5xx{"5xx"};
    const std::string ConnectFailure{"connect-failure"};
    const std::string RefusedStream{"refused-stream"};
    const std::string Retriable4xx{"retriable-4xx"};
  } EnvoyRetryOnValues;

  struct {
    const std::string Cancelled{"cancelled"};
    const std::string DeadlineExceeded{"deadline-exceeded"};
    const std::string ResourceExhausted{"resource-exhausted"};
  } EnvoyRetryOnGrpcValues;

  struct {
    const std::string _100Continue{"100-continue"};
  } ExpectValues;

  struct {
    const std::string Get{"GET"};
    const std::string Head{"HEAD"};
    const std::string Post{"POST"};
    const std::string Options{"OPTIONS"};
  } MethodValues;

  struct {
    const std::string Http{"http"};
    const std::string Https{"https"};
  } SchemeValues;

  struct {
    const std::string Chunked{"chunked"};
  } TransferEncodingValues;

  struct {
    const std::string EnvoyHealthChecker{"Envoy/HC"};
  } UserAgentValues;

  struct {
    const std::string Default{"identity,deflate,gzip"};
  } GrpcAcceptEncodingValues;

  struct {
    const std::string Trailers{"trailers"};
  } TEValues;

  struct {
    const std::string Nosniff{"nosniff"};
  } XContentTypeOptionValues;

  struct {
    const std::string True{"true"};
  } CORSValues;

  struct {
    const std::string NoCache{"no-cache"};
  } CacheControlValues;

  struct {
    const std::string AccessControlAllowHeadersHystrix{"Accept, Cache-Control, X-Requested-With, Last-Event-ID"};
  } AccessControlAllowHeadersValue;
};

typedef ConstSingleton<HeaderValues> Headers;

} // namespace Http
} // namespace Envoy<|MERGE_RESOLUTION|>--- conflicted
+++ resolved
@@ -97,17 +97,15 @@
   } UpgradeValues;
 
   struct {
+    const std::string NoCache{"no-cache"};
     const std::string NoCacheMaxAge0{"no-cache, max-age=0"};
   } CacheControlValues;
 
   struct {
     const std::string Text{"text/plain"};
-<<<<<<< HEAD
     const std::string TextEventStream{"text/event-stream"};
-=======
     const std::string TextUtf8{"text/plain; charset=UTF-8"}; // TODO(jmarantz): fold this into Text
     const std::string Html{"text/html; charset=UTF-8"};
->>>>>>> bb4734cf
     const std::string Grpc{"application/grpc"};
     const std::string GrpcWeb{"application/grpc-web"};
     const std::string GrpcWebProto{"application/grpc-web+proto"};
@@ -182,10 +180,6 @@
   } CORSValues;
 
   struct {
-    const std::string NoCache{"no-cache"};
-  } CacheControlValues;
-
-  struct {
     const std::string AccessControlAllowHeadersHystrix{"Accept, Cache-Control, X-Requested-With, Last-Event-ID"};
   } AccessControlAllowHeadersValue;
 };
