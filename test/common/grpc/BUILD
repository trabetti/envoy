--- conflicted
+++ resolved
@@ -14,16 +14,11 @@
     name = "async_client_impl_test",
     srcs = ["async_client_impl_test.cc"],
     deps = [
-        "//source/common/common:enum_to_int",
         "//source/common/grpc:async_client_lib",
-        "//source/common/grpc:common_lib",
-        "//test/mocks/buffer:buffer_mocks",
-        "//test/mocks/grpc:grpc_mocks",
         "//test/mocks/http:http_mocks",
         "//test/mocks/tracing:tracing_mocks",
         "//test/mocks/upstream:upstream_mocks",
         "//test/proto:helloworld_proto",
-        "//test/test_common:utility_lib",
     ],
 )
 
@@ -71,8 +66,6 @@
 )
 
 envoy_cc_test(
-<<<<<<< HEAD
-=======
     name = "grpc_client_integration_test",
     srcs = ["grpc_client_integration_test.cc"],
     deps = [
@@ -98,7 +91,6 @@
 )
 
 envoy_cc_test(
->>>>>>> dceb8cb5
     name = "http1_bridge_filter_test",
     srcs = ["http1_bridge_filter_test.cc"],
     deps = [
