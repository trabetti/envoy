--- conflicted
+++ resolved
@@ -6,8 +6,10 @@
 #include "envoy/buffer/buffer.h"
 #include "envoy/common/pure.h"
 #include "envoy/http/codes.h"
+#include "envoy/http/filter.h"
 #include "envoy/http/header_map.h"
 #include "envoy/network/listen_socket.h"
+#include "common/stats/hystrix_stats.h"
 
 namespace Envoy {
 namespace Server {
@@ -20,9 +22,6 @@
  */
 #define MAKE_ADMIN_HANDLER(X)                                                                      \
   [this](const std::string& url, Http::HeaderMap& response_headers,                                \
-<<<<<<< HEAD
-         Buffer::Instance& data) -> Http::Code { return X(url, response_headers, data); }
-=======
          Buffer::Instance& data, Server::FilterData* filter_data) ->                \
          Http::Code { return X(url, response_headers, data, filter_data); }
 
@@ -66,7 +65,6 @@
   Event::TimerPtr ping_timer_;
   Http::StreamDecoderFilterCallbacks* callbacks_{};
 };
->>>>>>> f80bf27b
 
 /**
  * Global admin HTTP endpoint for the server.
@@ -84,8 +82,8 @@
    * @return Http::Code the response code.
    */
   typedef std::function<Http::Code(const std::string& url, Http::HeaderMap& response_headers,
-                                   Buffer::Instance& response)>
-      HandlerCb;
+                                   Buffer::Instance& response,
+				   Server::FilterData* filter_data)>HandlerCb;
 
   /**
    * Add an admin handler.
