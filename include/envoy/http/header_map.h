--- conflicted
+++ resolved
@@ -235,11 +235,7 @@
   HEADER_FUNC(AccessControlExposeHeaders)                                                          \
   HEADER_FUNC(AccessControlMaxAge)                                                                 \
   HEADER_FUNC(Authorization)                                                                       \
-<<<<<<< HEAD
-  HEADER_FUNC(NoChunks)                                                                       \
-=======
   HEADER_FUNC(CacheControl)                                                                        \
->>>>>>> bb4734cf
   HEADER_FUNC(ClientTraceId)                                                                       \
   HEADER_FUNC(Connection)                                                                          \
   HEADER_FUNC(ContentLength)                                                                       \
@@ -275,6 +271,7 @@
   HEADER_FUNC(Host)                                                                                \
   HEADER_FUNC(KeepAlive)                                                                           \
   HEADER_FUNC(Method)                                                                              \
+  HEADER_FUNC(NoChunks)                                                                       \
   HEADER_FUNC(Origin)                                                                              \
   HEADER_FUNC(OtSpanContext)                                                                       \
   HEADER_FUNC(Path)                                                                                \
